---
subcategory: "Transfer Family"
layout: "aws"
page_title: "AWS: aws_transfer_connector"
description: |-
  Terraform data source for managing an AWS Transfer Family Connector.
---
<!---
TIP: A few guiding principles for writing documentation:
1. Use simple language while avoiding jargon and figures of speech.
2. Focus on brevity and clarity to keep a reader's attention.
3. Use active voice and present tense whenever you can.
4. Document your feature as it exists now; do not mention the future or past if you can help it.
5. Use accessible and inclusive language.
--->

# Data Source: aws_transfer_connector

Terraform data source for managing an AWS Transfer Family Connector.

## Example Usage

### Basic Usage

```terraform
data "aws_transfer_connector" "test" {
  id = "c-xxxxxxxxxxxxxx"
}
```

## Argument Reference

The following arguments are required:

* `id` - (Required) Unique identifier for connector

## Attribute Reference

This data source exports the following attributes in addition to the arguments above:

* `access_role` - ARN of the AWS Identity and Access Management role.
* `arn` - ARN of the Connector.
* `as2_config` - Structure containing the parameters for an AS2 connector object. Contains the following attributes:
<<<<<<< HEAD
    * `basic_auth_secret_id` -  Basic authentication for AS2 connector API. Returns a null value if not set.
    * `Compression` - Specifies whether AS2 file is compressed. Will be ZLIB or DISABLED
    * `encryption_algorithm` - Algorithm used to encrypt file. Will be AES128_CBC or AES192_CBC or AES256_CBC or DES_EDE3_CBC or NONE.
    * `local_profile_id` - Unique identifier for AS2 local profile.
    * `mdn_response` - Used for outbound requests to tell if response is asynchronous or not. Will be either SYNC or NONE.
    * `mdn_signing_algorithm` - Signing algorithm for MDN response. Will be SHA256 or SHA384 or SHA512 or SHA1 or NONE or DEFAULT.
    * `message_subject` - Subject HTTP header attribute in outbound AS2 messages to the connector.
    * `partner_profile_id` - Unique identifier used by connector for partner profile.
    * `signing_algorithm` - Algorithm used for signing AS2 messages sent with the connector.
=======
  * `basic_auth_secret_id` -  Basic authentication for AS2 connector API. Returns a null value if not set. 
  * `compression` - Specifies whether AS2 file is compressed. Will be ZLIB or DISABLED
  * `encryption_algorithm` - Algorithm used to encrypt file. Will be AES128_CBC or AES192_CBC or AES256_CBC or DES_EDE3_CBC or NONE.
  * `local_profile_id` - Unique identifier for AS2 local profile.
  * `mdn_response` - Used for outbound requests to tell if response is asynchronous or not. Will be either SYNC or NONE.
  * `mdn_signing_algorithm` - Signing algorithm for MDN response. Will be SHA256 or SHA384 or SHA512 or SHA1 or NONE or DEFAULT.
  * `message_subject` - Subject HTTP header attribute in outbound AS2 messages to the connector.
  * `partner_profile_id` - Unique identifier used by connector for partner profile.
  * `signing_algorithm` - Algorithm used for signing AS2 messages sent with the connector.
>>>>>>> aab337c1
* `logging_role` -  ARN of the IAM role that allows a connector to turn on CLoudwatch logging for Amazon S3 events.
* `security_policy_name` - Name of security policy.
* `service_managed_egress_ip_addresses` - List of egress Ip addresses.
* `sftp_config` - Object containing the following attributes:
    * `trusted_host_keys` - List of the public portions of the host keys that are used to identify the servers the connector is connected to.
    * `user_secret_id` - Identifer for the secret in AWS Secrets Manager that contains the SFTP user's private key, and/or password.
* `tags` - Object containing the following attributes:
    * `key` - Name of the tag.
    * `value` - Values associated with the tags key.
* `url` - URL of the partner's AS2 or SFTP endpoint.<|MERGE_RESOLUTION|>--- conflicted
+++ resolved
@@ -41,9 +41,8 @@
 * `access_role` - ARN of the AWS Identity and Access Management role.
 * `arn` - ARN of the Connector.
 * `as2_config` - Structure containing the parameters for an AS2 connector object. Contains the following attributes:
-<<<<<<< HEAD
     * `basic_auth_secret_id` -  Basic authentication for AS2 connector API. Returns a null value if not set.
-    * `Compression` - Specifies whether AS2 file is compressed. Will be ZLIB or DISABLED
+    * `compression` - Specifies whether AS2 file is compressed. Will be ZLIB or DISABLED
     * `encryption_algorithm` - Algorithm used to encrypt file. Will be AES128_CBC or AES192_CBC or AES256_CBC or DES_EDE3_CBC or NONE.
     * `local_profile_id` - Unique identifier for AS2 local profile.
     * `mdn_response` - Used for outbound requests to tell if response is asynchronous or not. Will be either SYNC or NONE.
@@ -51,17 +50,6 @@
     * `message_subject` - Subject HTTP header attribute in outbound AS2 messages to the connector.
     * `partner_profile_id` - Unique identifier used by connector for partner profile.
     * `signing_algorithm` - Algorithm used for signing AS2 messages sent with the connector.
-=======
-  * `basic_auth_secret_id` -  Basic authentication for AS2 connector API. Returns a null value if not set. 
-  * `compression` - Specifies whether AS2 file is compressed. Will be ZLIB or DISABLED
-  * `encryption_algorithm` - Algorithm used to encrypt file. Will be AES128_CBC or AES192_CBC or AES256_CBC or DES_EDE3_CBC or NONE.
-  * `local_profile_id` - Unique identifier for AS2 local profile.
-  * `mdn_response` - Used for outbound requests to tell if response is asynchronous or not. Will be either SYNC or NONE.
-  * `mdn_signing_algorithm` - Signing algorithm for MDN response. Will be SHA256 or SHA384 or SHA512 or SHA1 or NONE or DEFAULT.
-  * `message_subject` - Subject HTTP header attribute in outbound AS2 messages to the connector.
-  * `partner_profile_id` - Unique identifier used by connector for partner profile.
-  * `signing_algorithm` - Algorithm used for signing AS2 messages sent with the connector.
->>>>>>> aab337c1
 * `logging_role` -  ARN of the IAM role that allows a connector to turn on CLoudwatch logging for Amazon S3 events.
 * `security_policy_name` - Name of security policy.
 * `service_managed_egress_ip_addresses` - List of egress Ip addresses.

---
subcategory: "GuardDuty"
layout: "aws"
page_title: "AWS: aws_guardduty_detector"
description: |-
  Provides a resource to manage a GuardDuty detector
---

# Resource: aws_guardduty_detector

Provides a resource to manage a GuardDuty detector.

~> **NOTE:** Deleting this resource is equivalent to "disabling" GuardDuty for an AWS region, which removes all existing findings. You can set the `enable` attribute to `false` to instead "suspend" monitoring and feedback reporting while keeping existing data. See the [Suspending or Disabling Amazon GuardDuty documentation](https://docs.aws.amazon.com/guardduty/latest/ug/guardduty_suspend-disable.html) for more information.

## Example Usage

```terraform
resource "aws_guardduty_detector" "MyDetector" {
  enable = true

  features {
    name   = "S3_DATA_EVENTS"
    enable = true
  }

  features {
    name   = "EKS_AUDIT_LOGS"
    enable = false
  }

  features {
    name   = "EBS_MALWARE_PROTECTION"
    enable = true
  }

  features {
    name   = "EKS_RUNTIME_MONITORING"
    enable = true
    aditional_configuration {
      name   = "EKS_ADDON_MANAGEMENT"
      enable = true
    }
  }
}
```

## Argument Reference

This resource supports the following arguments:

* `enable` - (Optional) Enable monitoring and feedback reporting. Setting to `false` is equivalent to "suspending" GuardDuty. Defaults to `true`.
* `finding_publishing_frequency` - (Optional) Specifies the frequency of notifications sent for subsequent finding occurrences. If the detector is a GuardDuty member account, the value is determined by the GuardDuty primary account and cannot be modified, otherwise defaults to `SIX_HOURS`. For standalone and GuardDuty primary accounts, it must be configured in Terraform to enable drift detection. Valid values for standalone and primary accounts: `FIFTEEN_MINUTES`, `ONE_HOUR`, `SIX_HOURS`. See [AWS Documentation](https://docs.aws.amazon.com/guardduty/latest/ug/guardduty_findings_cloudwatch.html#guardduty_findings_cloudwatch_notification_frequency) for more information.
* `datasources` - (Optional) Describes which data sources will be enabled for the detector. See [Data Sources](#data-sources) below for more details. [Deprecated](https://docs.aws.amazon.com/guardduty/latest/ug/guardduty-feature-object-api-changes-march2023.html) in favor of `features`.
* `features` - (Optional) Describes which features will be enabled for the detector. See [Features](#features) below for more details.
* `tags` - (Optional) Key-value map of resource tags. If configured with a provider [`default_tags` configuration block](https://registry.terraform.io/providers/hashicorp/aws/latest/docs#default_tags-configuration-block) present, tags with matching keys will overwrite those defined at the provider-level.

### Data Sources

The `datasources` block supports the following:

* `s3_logs` - (Optional) Configures [S3 protection](https://docs.aws.amazon.com/guardduty/latest/ug/s3-protection.html).
  See [S3 Logs](#s3-logs) below for more details.
* `kubernetes` - (Optional) Configures [Kubernetes protection](https://docs.aws.amazon.com/guardduty/latest/ug/kubernetes-protection.html).
  See [Kubernetes](#kubernetes) and [Kubernetes Audit Logs](#kubernetes-audit-logs) below for more details.
* `malware_protection` - (Optional) Configures [Malware Protection](https://docs.aws.amazon.com/guardduty/latest/ug/malware-protection.html).
  See [Malware Protection](#malware-protection), [Scan EC2 instance with findings](#scan-ec2-instance-with-findings) and [EBS volumes](#ebs-volumes) below for more details.

The `datasources` block is deprecated since March 2023. Use the `features` block instead and [map each `datasources` block to the corresponding `features` block](https://docs.aws.amazon.com/guardduty/latest/ug/guardduty-feature-object-api-changes-march2023.html#guardduty-feature-enablement-datasource-relation).

### S3 Logs

The `s3_logs` block supports the following:

* `enable` - (Required) If true, enables [S3 protection](https://docs.aws.amazon.com/guardduty/latest/ug/s3-protection.html).
  Defaults to `true`.

### Kubernetes

The `kubernetes` block supports the following:

* `audit_logs` - (Required) Configures Kubernetes audit logs as a data source for [Kubernetes protection](https://docs.aws.amazon.com/guardduty/latest/ug/kubernetes-protection.html).
  See [Kubernetes Audit Logs](#kubernetes-audit-logs) below for more details.

### Kubernetes Audit Logs

The `audit_logs` block supports the following:

* `enable` - (Required) If true, enables Kubernetes audit logs as a data source for [Kubernetes protection](https://docs.aws.amazon.com/guardduty/latest/ug/kubernetes-protection.html).
  Defaults to `true`.

### Malware Protection

`malware_protection` block supports the following:

* `scan_ec2_instance_with_findings` - (Required) Configure whether [Malware Protection](https://docs.aws.amazon.com/guardduty/latest/ug/malware-protection.html) is enabled as data source for EC2 instances with findings for the detector.
  See [Scan EC2 instance with findings](#scan-ec2-instance-with-findings) below for more details.

#### Scan EC2 instance with findings

The `scan_ec2_instance_with_findings` block supports the following:

* `ebs_volumes` - (Required) Configure whether scanning EBS volumes is enabled as data source for the detector for instances with findings.
  See [EBS volumes](#ebs-volumes) below for more details.

#### EBS volumes

The `ebs_volumes` block supports the following:

* `enable` - (Required) If true, enables [Malware Protection](https://docs.aws.amazon.com/guardduty/latest/ug/malware-protection.html) as data source for the detector.
  Defaults to `true`.

<<<<<<< HEAD
### Features

The `features` block supports the following:

* `name` - (Required) Name of the feature to configure. See the [AWS GuardDuty documentation](https://docs.aws.amazon.com/guardduty/latest/ug/guardduty-feature-object-api-changes-march2023.html#guardduty-feature-enablement-datasource-relation) for the allowed feature names.
* `enable` - (Required) If true, enables the feature, false to disable the feature.
* `additional_configuration` - (Optional) Additional feature configuration block See [below](#additional-configuration).

### Additional Configuration

The `additional_configuration` block supports the following:

* `name` - (Required) Name of the additional feature configuration.
* `enable` - (Required) If true, enables the additional feature configuration, false to disable the feature.

## Attributes Reference
=======
## Attribute Reference
>>>>>>> dd1f5c6a

This resource exports the following attributes in addition to the arguments above:

* `account_id` - The AWS account ID of the GuardDuty detector
* `arn` - Amazon Resource Name (ARN) of the GuardDuty detector
* `id` - The ID of the GuardDuty detector
* `tags_all` - A map of tags assigned to the resource, including those inherited from the provider [`default_tags` configuration block](https://registry.terraform.io/providers/hashicorp/aws/latest/docs#default_tags-configuration-block).

## Import

In Terraform v1.5.0 and later, use an [`import` block](https://developer.hashicorp.com/terraform/language/import) to import GuardDuty detectors using the detector ID. For example:

```terraform
import {
  to = aws_guardduty_detector.MyDetector
  id = "00b00fd5aecc0ab60a708659477e9617"
}
```

Using `terraform import`, import GuardDuty detectors using the detector ID. For example:

```console
% terraform import aws_guardduty_detector.MyDetector 00b00fd5aecc0ab60a708659477e9617
```

The ID of the detector can be retrieved via the [AWS CLI](https://awscli.amazonaws.com/v2/documentation/api/latest/reference/guardduty/list-detectors.html) using `aws guardduty list-detectors`.<|MERGE_RESOLUTION|>--- conflicted
+++ resolved
@@ -18,27 +18,54 @@
 resource "aws_guardduty_detector" "MyDetector" {
   enable = true
 
-  features {
+  feature {
     name   = "S3_DATA_EVENTS"
     enable = true
   }
 
-  features {
+  feature {
     name   = "EKS_AUDIT_LOGS"
     enable = false
   }
 
-  features {
+  feature {
     name   = "EBS_MALWARE_PROTECTION"
     enable = true
   }
 
-  features {
+  feature {
     name   = "EKS_RUNTIME_MONITORING"
     enable = true
+
     aditional_configuration {
       name   = "EKS_ADDON_MANAGEMENT"
       enable = true
+    }
+  }
+}
+```
+
+### Deprecated use of `datasources`
+
+```terraform
+resource "aws_guardduty_detector" "MyDetector" {
+  enable = true
+
+  datasources {
+    s3_logs {
+      enable = true
+    }
+    kubernetes {
+      audit_logs {
+        enable = false
+      }
+    }
+    malware_protection {
+      scan_ec2_instance_with_findings {
+        ebs_volumes {
+          enable = true
+        }
+      }
     }
   }
 }
@@ -50,8 +77,8 @@
 
 * `enable` - (Optional) Enable monitoring and feedback reporting. Setting to `false` is equivalent to "suspending" GuardDuty. Defaults to `true`.
 * `finding_publishing_frequency` - (Optional) Specifies the frequency of notifications sent for subsequent finding occurrences. If the detector is a GuardDuty member account, the value is determined by the GuardDuty primary account and cannot be modified, otherwise defaults to `SIX_HOURS`. For standalone and GuardDuty primary accounts, it must be configured in Terraform to enable drift detection. Valid values for standalone and primary accounts: `FIFTEEN_MINUTES`, `ONE_HOUR`, `SIX_HOURS`. See [AWS Documentation](https://docs.aws.amazon.com/guardduty/latest/ug/guardduty_findings_cloudwatch.html#guardduty_findings_cloudwatch_notification_frequency) for more information.
-* `datasources` - (Optional) Describes which data sources will be enabled for the detector. See [Data Sources](#data-sources) below for more details. [Deprecated](https://docs.aws.amazon.com/guardduty/latest/ug/guardduty-feature-object-api-changes-march2023.html) in favor of `features`.
-* `features` - (Optional) Describes which features will be enabled for the detector. See [Features](#features) below for more details.
+* `datasources` - (Optional) Describes which data sources will be enabled for the detector. See [Data Sources](#data-sources) below for more details. [Deprecated](https://docs.aws.amazon.com/guardduty/latest/ug/guardduty-feature-object-api-changes-march2023.html) in favor of `feature` blocks.
+* `feature` - (Optional) Describes which features will be enabled for the detector. See [Features](#features) below for more details.
 * `tags` - (Optional) Key-value map of resource tags. If configured with a provider [`default_tags` configuration block](https://registry.terraform.io/providers/hashicorp/aws/latest/docs#default_tags-configuration-block) present, tags with matching keys will overwrite those defined at the provider-level.
 
 ### Data Sources
@@ -109,10 +136,9 @@
 * `enable` - (Required) If true, enables [Malware Protection](https://docs.aws.amazon.com/guardduty/latest/ug/malware-protection.html) as data source for the detector.
   Defaults to `true`.
 
-<<<<<<< HEAD
 ### Features
 
-The `features` block supports the following:
+The `feature` block supports the following:
 
 * `name` - (Required) Name of the feature to configure. See the [AWS GuardDuty documentation](https://docs.aws.amazon.com/guardduty/latest/ug/guardduty-feature-object-api-changes-march2023.html#guardduty-feature-enablement-datasource-relation) for the allowed feature names.
 * `enable` - (Required) If true, enables the feature, false to disable the feature.
@@ -125,10 +151,7 @@
 * `name` - (Required) Name of the additional feature configuration.
 * `enable` - (Required) If true, enables the additional feature configuration, false to disable the feature.
 
-## Attributes Reference
-=======
 ## Attribute Reference
->>>>>>> dd1f5c6a
 
 This resource exports the following attributes in addition to the arguments above:
 

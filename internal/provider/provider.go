--- conflicted
+++ resolved
@@ -958,11 +958,8 @@
 			"aws_appautoscaling_scheduled_action": appautoscaling.ResourceScheduledAction(),
 			"aws_appautoscaling_target":           appautoscaling.ResourceTarget(),
 
-<<<<<<< HEAD
 			"aws_appflow_connector_profile": appflow.ResourceConnectorProfile(),
-=======
-			"aws_appflow_flow": appflow.ResourceFlow(),
->>>>>>> bd051055
+			"aws_appflow_flow":              appflow.ResourceFlow(),
 
 			"aws_appmesh_gateway_route":   appmesh.ResourceGatewayRoute(),
 			"aws_appmesh_mesh":            appmesh.ResourceMesh(),

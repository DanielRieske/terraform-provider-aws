package firehose

import (
	"context"
	"fmt"
	"log"
	"regexp"
	"strings"
	"time"

	"github.com/aws/aws-sdk-go/aws"
	"github.com/aws/aws-sdk-go/aws/arn"
	"github.com/aws/aws-sdk-go/service/firehose"
	"github.com/hashicorp/aws-sdk-go-base/v2/awsv1shim/v2/tfawserr"
	"github.com/hashicorp/terraform-plugin-sdk/v2/diag"
	"github.com/hashicorp/terraform-plugin-sdk/v2/helper/retry"
	"github.com/hashicorp/terraform-plugin-sdk/v2/helper/schema"
	"github.com/hashicorp/terraform-plugin-sdk/v2/helper/validation"
	"github.com/hashicorp/terraform-provider-aws/internal/conns"
	"github.com/hashicorp/terraform-provider-aws/internal/errs/sdkdiag"
	"github.com/hashicorp/terraform-provider-aws/internal/flex"
	tftags "github.com/hashicorp/terraform-provider-aws/internal/tags"
	"github.com/hashicorp/terraform-provider-aws/internal/tfresource"
	"github.com/hashicorp/terraform-provider-aws/internal/verify"
	"github.com/hashicorp/terraform-provider-aws/names"
)

const (
	destinationTypeS3            = "s3"
	destinationTypeExtendedS3    = "extended_s3"
	destinationTypeElasticsearch = "elasticsearch"
	destinationTypeOpensearch    = "opensearch"
	destinationTypeRedshift      = "redshift"
	destinationTypeSplunk        = "splunk"
	destinationTypeHTTPEndpoint  = "http_endpoint"
)

func cloudWatchLoggingOptionsSchema() *schema.Schema {
	return &schema.Schema{
		Type:     schema.TypeList,
		MaxItems: 1,
		Optional: true,
		Computed: true,
		Elem: &schema.Resource{
			Schema: map[string]*schema.Schema{
				"enabled": {
					Type:     schema.TypeBool,
					Optional: true,
					Default:  false,
				},

				"log_group_name": {
					Type:     schema.TypeString,
					Optional: true,
				},

				"log_stream_name": {
					Type:     schema.TypeString,
					Optional: true,
				},
			},
		},
	}
}

func dynamicPartitioningConfigurationSchema() *schema.Schema {
	return &schema.Schema{
		Type:     schema.TypeList,
		MaxItems: 1,
		Optional: true,
		ForceNew: true,
		Elem: &schema.Resource{
			Schema: map[string]*schema.Schema{
				"enabled": {
					Type:     schema.TypeBool,
					Optional: true,
					Default:  false,
					ForceNew: true,
				},
				"retry_duration": {
					Type:         schema.TypeInt,
					Optional:     true,
					Default:      300,
					ValidateFunc: validation.IntBetween(0, 7200),
				},
			},
		},
	}
}

func requestConfigurationSchema() *schema.Schema {
	return &schema.Schema{
		Type:     schema.TypeList,
		MaxItems: 1,
		Optional: true,
		Computed: true,
		Elem: &schema.Resource{
			Schema: map[string]*schema.Schema{
				"content_encoding": {
					Type:         schema.TypeString,
					Optional:     true,
					Default:      firehose.ContentEncodingNone,
					ValidateFunc: validation.StringInSlice(firehose.ContentEncoding_Values(), false),
				},

				"common_attributes": {
					Type:     schema.TypeList,
					Optional: true,
					Elem: &schema.Resource{
						Schema: map[string]*schema.Schema{
							"name": {
								Type:     schema.TypeString,
								Required: true,
							},
							"value": {
								Type:     schema.TypeString,
								Required: true,
							},
						},
					},
				},
			},
		},
	}
}

func s3ConfigurationSchema() *schema.Schema {
	return &schema.Schema{
		Type:     schema.TypeList,
		MaxItems: 1,
		Optional: true,
		Elem: &schema.Resource{
			Schema: map[string]*schema.Schema{
				"bucket_arn": {
					Type:         schema.TypeString,
					Required:     true,
					ValidateFunc: verify.ValidARN,
				},

				"buffer_size": {
					Type:         schema.TypeInt,
					Optional:     true,
					Default:      5,
					ValidateFunc: validation.IntAtLeast(1),
				},

				"buffer_interval": {
					Type:         schema.TypeInt,
					Optional:     true,
					Default:      300,
					ValidateFunc: validation.IntAtLeast(60),
				},

				"compression_format": {
					Type:         schema.TypeString,
					Optional:     true,
					Default:      firehose.CompressionFormatUncompressed,
					ValidateFunc: validation.StringInSlice(firehose.CompressionFormat_Values(), false),
				},

				"error_output_prefix": {
					Type:         schema.TypeString,
					Optional:     true,
					ValidateFunc: validation.StringLenBetween(0, 1024),
				},

				"kms_key_arn": {
					Type:         schema.TypeString,
					Optional:     true,
					ValidateFunc: verify.ValidARN,
				},

				"role_arn": {
					Type:         schema.TypeString,
					Required:     true,
					ValidateFunc: verify.ValidARN,
				},

				"prefix": {
					Type:     schema.TypeString,
					Optional: true,
				},

				"cloudwatch_logging_options": cloudWatchLoggingOptionsSchema(),
			},
		},
	}
}

func processingConfigurationSchema() *schema.Schema {
	return &schema.Schema{
		Type:             schema.TypeList,
		Optional:         true,
		MaxItems:         1,
		DiffSuppressFunc: verify.SuppressMissingOptionalConfigurationBlock,
		Elem: &schema.Resource{
			Schema: map[string]*schema.Schema{
				"enabled": {
					Type:     schema.TypeBool,
					Optional: true,
				},
				"processors": {
					Type:     schema.TypeList,
					Optional: true,
					Elem: &schema.Resource{
						Schema: map[string]*schema.Schema{
							"parameters": {
								Type:     schema.TypeList,
								Optional: true,
								Elem: &schema.Resource{
									Schema: map[string]*schema.Schema{
										"parameter_name": {
											Type:         schema.TypeString,
											Required:     true,
											ValidateFunc: validation.StringInSlice(firehose.ProcessorParameterName_Values(), false),
										},
										"parameter_value": {
											Type:         schema.TypeString,
											Required:     true,
											ValidateFunc: validation.StringLenBetween(1, 5120),
										},
									},
								},
							},
							"type": {
								Type:         schema.TypeString,
								Required:     true,
								ValidateFunc: validation.StringInSlice(firehose.ProcessorType_Values(), false),
							},
						},
					},
				},
			},
		},
	}
}

func flattenCloudWatchLoggingOptions(clo *firehose.CloudWatchLoggingOptions) []interface{} {
	if clo == nil {
		return []interface{}{}
	}

	cloudwatchLoggingOptions := map[string]interface{}{
		"enabled": aws.BoolValue(clo.Enabled),
	}
	if aws.BoolValue(clo.Enabled) {
		cloudwatchLoggingOptions["log_group_name"] = aws.StringValue(clo.LogGroupName)
		cloudwatchLoggingOptions["log_stream_name"] = aws.StringValue(clo.LogStreamName)
	}
	return []interface{}{cloudwatchLoggingOptions}
}

func flattenElasticsearchConfiguration(description *firehose.ElasticsearchDestinationDescription) []map[string]interface{} {
	if description == nil {
		return []map[string]interface{}{}
	}

	m := map[string]interface{}{
		"cloudwatch_logging_options": flattenCloudWatchLoggingOptions(description.CloudWatchLoggingOptions),
		"role_arn":                   aws.StringValue(description.RoleARN),
		"type_name":                  aws.StringValue(description.TypeName),
		"index_name":                 aws.StringValue(description.IndexName),
		"s3_backup_mode":             aws.StringValue(description.S3BackupMode),
		"index_rotation_period":      aws.StringValue(description.IndexRotationPeriod),
		"vpc_config":                 flattenVPCConfiguration(description.VpcConfigurationDescription),
		"processing_configuration":   flattenProcessingConfiguration(description.ProcessingConfiguration, aws.StringValue(description.RoleARN)),
	}

	if description.DomainARN != nil {
		m["domain_arn"] = aws.StringValue(description.DomainARN)
	}

	if description.ClusterEndpoint != nil {
		m["cluster_endpoint"] = aws.StringValue(description.ClusterEndpoint)
	}

	if description.BufferingHints != nil {
		m["buffering_interval"] = int(aws.Int64Value(description.BufferingHints.IntervalInSeconds))
		m["buffering_size"] = int(aws.Int64Value(description.BufferingHints.SizeInMBs))
	}

	if description.RetryOptions != nil {
		m["retry_duration"] = int(aws.Int64Value(description.RetryOptions.DurationInSeconds))
	}

	return []map[string]interface{}{m}
}

func flattenOpensearchConfiguration(description *firehose.AmazonopensearchserviceDestinationDescription) []map[string]interface{} {
	if description == nil {
		return []map[string]interface{}{}
	}

	m := map[string]interface{}{
		"cloudwatch_logging_options": flattenCloudWatchLoggingOptions(description.CloudWatchLoggingOptions),
		"role_arn":                   aws.StringValue(description.RoleARN),
		"type_name":                  aws.StringValue(description.TypeName),
		"index_name":                 aws.StringValue(description.IndexName),
		"s3_backup_mode":             aws.StringValue(description.S3BackupMode),
		"index_rotation_period":      aws.StringValue(description.IndexRotationPeriod),
		"vpc_config":                 flattenVPCConfiguration(description.VpcConfigurationDescription),
		"processing_configuration":   flattenProcessingConfiguration(description.ProcessingConfiguration, aws.StringValue(description.RoleARN)),
	}

	if description.DomainARN != nil {
		m["domain_arn"] = aws.StringValue(description.DomainARN)
	}

	if description.ClusterEndpoint != nil {
		m["cluster_endpoint"] = aws.StringValue(description.ClusterEndpoint)
	}

	if description.BufferingHints != nil {
		m["buffering_interval"] = int(aws.Int64Value(description.BufferingHints.IntervalInSeconds))
		m["buffering_size"] = int(aws.Int64Value(description.BufferingHints.SizeInMBs))
	}

	if description.RetryOptions != nil {
		m["retry_duration"] = int(aws.Int64Value(description.RetryOptions.DurationInSeconds))
	}

	return []map[string]interface{}{m}
}

func flattenVPCConfiguration(description *firehose.VpcConfigurationDescription) []map[string]interface{} {
	if description == nil {
		return []map[string]interface{}{}
	}

	m := map[string]interface{}{
		"vpc_id":             aws.StringValue(description.VpcId),
		"subnet_ids":         flex.FlattenStringSet(description.SubnetIds),
		"security_group_ids": flex.FlattenStringSet(description.SecurityGroupIds),
		"role_arn":           aws.StringValue(description.RoleARN),
	}

	return []map[string]interface{}{m}
}

func flattenExtendedS3Configuration(description *firehose.ExtendedS3DestinationDescription) []map[string]interface{} {
	if description == nil {
		return []map[string]interface{}{}
	}

	m := map[string]interface{}{
		"bucket_arn":                           aws.StringValue(description.BucketARN),
		"cloudwatch_logging_options":           flattenCloudWatchLoggingOptions(description.CloudWatchLoggingOptions),
		"compression_format":                   aws.StringValue(description.CompressionFormat),
		"data_format_conversion_configuration": flattenDataFormatConversionConfiguration(description.DataFormatConversionConfiguration),
		"error_output_prefix":                  aws.StringValue(description.ErrorOutputPrefix),
		"prefix":                               aws.StringValue(description.Prefix),
		"processing_configuration":             flattenProcessingConfiguration(description.ProcessingConfiguration, aws.StringValue(description.RoleARN)),
		"dynamic_partitioning_configuration":   flattenDynamicPartitioningConfiguration(description.DynamicPartitioningConfiguration),
		"role_arn":                             aws.StringValue(description.RoleARN),
		"s3_backup_configuration":              flattenS3Configuration(description.S3BackupDescription),
		"s3_backup_mode":                       aws.StringValue(description.S3BackupMode),
	}

	if description.BufferingHints != nil {
		m["buffer_interval"] = int(aws.Int64Value(description.BufferingHints.IntervalInSeconds))
		m["buffer_size"] = int(aws.Int64Value(description.BufferingHints.SizeInMBs))
	}

	if description.EncryptionConfiguration != nil && description.EncryptionConfiguration.KMSEncryptionConfig != nil {
		m["kms_key_arn"] = aws.StringValue(description.EncryptionConfiguration.KMSEncryptionConfig.AWSKMSKeyARN)
	}

	return []map[string]interface{}{m}
}

func flattenRedshiftConfiguration(description *firehose.RedshiftDestinationDescription, configuredPassword string) []map[string]interface{} {
	if description == nil {
		return []map[string]interface{}{}
	}

	m := map[string]interface{}{
		"cloudwatch_logging_options": flattenCloudWatchLoggingOptions(description.CloudWatchLoggingOptions),
		"cluster_jdbcurl":            aws.StringValue(description.ClusterJDBCURL),
		"password":                   configuredPassword,
		"processing_configuration":   flattenProcessingConfiguration(description.ProcessingConfiguration, aws.StringValue(description.RoleARN)),
		"role_arn":                   aws.StringValue(description.RoleARN),
		"s3_backup_configuration":    flattenS3Configuration(description.S3BackupDescription),
		"s3_backup_mode":             aws.StringValue(description.S3BackupMode),
		"username":                   aws.StringValue(description.Username),
	}

	if description.CopyCommand != nil {
		m["copy_options"] = aws.StringValue(description.CopyCommand.CopyOptions)
		m["data_table_columns"] = aws.StringValue(description.CopyCommand.DataTableColumns)
		m["data_table_name"] = aws.StringValue(description.CopyCommand.DataTableName)
	}

	if description.RetryOptions != nil {
		m["retry_duration"] = int(aws.Int64Value(description.RetryOptions.DurationInSeconds))
	}

	return []map[string]interface{}{m}
}

func flattenSplunkConfiguration(description *firehose.SplunkDestinationDescription) []map[string]interface{} {
	if description == nil {
		return []map[string]interface{}{}
	}
	m := map[string]interface{}{
		"cloudwatch_logging_options": flattenCloudWatchLoggingOptions(description.CloudWatchLoggingOptions),
		"hec_acknowledgment_timeout": int(aws.Int64Value(description.HECAcknowledgmentTimeoutInSeconds)),
		"hec_endpoint_type":          aws.StringValue(description.HECEndpointType),
		"hec_endpoint":               aws.StringValue(description.HECEndpoint),
		"hec_token":                  aws.StringValue(description.HECToken),
		"processing_configuration":   flattenProcessingConfiguration(description.ProcessingConfiguration, ""),
		"s3_backup_mode":             aws.StringValue(description.S3BackupMode),
	}

	if description.RetryOptions != nil {
		m["retry_duration"] = int(aws.Int64Value(description.RetryOptions.DurationInSeconds))
	}

	return []map[string]interface{}{m}
}

func flattenS3Configuration(description *firehose.S3DestinationDescription) []map[string]interface{} {
	if description == nil {
		return []map[string]interface{}{}
	}

	m := map[string]interface{}{
		"bucket_arn":                 aws.StringValue(description.BucketARN),
		"cloudwatch_logging_options": flattenCloudWatchLoggingOptions(description.CloudWatchLoggingOptions),
		"compression_format":         aws.StringValue(description.CompressionFormat),
		"error_output_prefix":        aws.StringValue(description.ErrorOutputPrefix),
		"prefix":                     aws.StringValue(description.Prefix),
		"role_arn":                   aws.StringValue(description.RoleARN),
	}

	if description.BufferingHints != nil {
		m["buffer_interval"] = int(aws.Int64Value(description.BufferingHints.IntervalInSeconds))
		m["buffer_size"] = int(aws.Int64Value(description.BufferingHints.SizeInMBs))
	}

	if description.EncryptionConfiguration != nil && description.EncryptionConfiguration.KMSEncryptionConfig != nil {
		m["kms_key_arn"] = aws.StringValue(description.EncryptionConfiguration.KMSEncryptionConfig.AWSKMSKeyARN)
	}

	return []map[string]interface{}{m}
}

func flattenDataFormatConversionConfiguration(dfcc *firehose.DataFormatConversionConfiguration) []map[string]interface{} {
	if dfcc == nil {
		return []map[string]interface{}{}
	}

	enabled := aws.BoolValue(dfcc.Enabled)
	ifc := flattenInputFormatConfiguration(dfcc.InputFormatConfiguration)
	ofc := flattenOutputFormatConfiguration(dfcc.OutputFormatConfiguration)
	sc := flattenSchemaConfiguration(dfcc.SchemaConfiguration)

	// The AWS SDK can represent "no data format conversion configuration" in two ways:
	// 1. With a nil value
	// 2. With enabled set to false and nil for ALL the config sections.
	// We normalize this with an empty configuration in the state due
	// to the existing Default: true on the enabled attribute.
	if !enabled && len(ifc) == 0 && len(ofc) == 0 && len(sc) == 0 {
		return []map[string]interface{}{}
	}

	m := map[string]interface{}{
		"enabled":                     enabled,
		"input_format_configuration":  ifc,
		"output_format_configuration": ofc,
		"schema_configuration":        sc,
	}

	return []map[string]interface{}{m}
}

func flattenInputFormatConfiguration(ifc *firehose.InputFormatConfiguration) []map[string]interface{} {
	if ifc == nil {
		return []map[string]interface{}{}
	}

	m := map[string]interface{}{
		"deserializer": flattenDeserializer(ifc.Deserializer),
	}

	return []map[string]interface{}{m}
}

func flattenDeserializer(deserializer *firehose.Deserializer) []map[string]interface{} {
	if deserializer == nil {
		return []map[string]interface{}{}
	}

	m := map[string]interface{}{
		"hive_json_ser_de":   flattenHiveJSONSerDe(deserializer.HiveJsonSerDe),
		"open_x_json_ser_de": flattenOpenXJSONSerDe(deserializer.OpenXJsonSerDe),
	}

	return []map[string]interface{}{m}
}

func flattenHiveJSONSerDe(hjsd *firehose.HiveJsonSerDe) []map[string]interface{} {
	if hjsd == nil {
		return []map[string]interface{}{}
	}

	m := map[string]interface{}{
		"timestamp_formats": flex.FlattenStringList(hjsd.TimestampFormats),
	}

	return []map[string]interface{}{m}
}

func flattenOpenXJSONSerDe(oxjsd *firehose.OpenXJsonSerDe) []map[string]interface{} {
	if oxjsd == nil {
		return []map[string]interface{}{}
	}

	m := map[string]interface{}{
		"column_to_json_key_mappings":              aws.StringValueMap(oxjsd.ColumnToJsonKeyMappings),
		"convert_dots_in_json_keys_to_underscores": aws.BoolValue(oxjsd.ConvertDotsInJsonKeysToUnderscores),
	}

	// API omits default values
	// Return defaults that are not type zero values to prevent extraneous difference

	m["case_insensitive"] = true
	if oxjsd.CaseInsensitive != nil {
		m["case_insensitive"] = aws.BoolValue(oxjsd.CaseInsensitive)
	}

	return []map[string]interface{}{m}
}

func flattenOutputFormatConfiguration(ofc *firehose.OutputFormatConfiguration) []map[string]interface{} {
	if ofc == nil {
		return []map[string]interface{}{}
	}

	m := map[string]interface{}{
		"serializer": flattenSerializer(ofc.Serializer),
	}

	return []map[string]interface{}{m}
}

func flattenSerializer(serializer *firehose.Serializer) []map[string]interface{} {
	if serializer == nil {
		return []map[string]interface{}{}
	}

	m := map[string]interface{}{
		"orc_ser_de":     flattenOrcSerDe(serializer.OrcSerDe),
		"parquet_ser_de": flattenParquetSerDe(serializer.ParquetSerDe),
	}

	return []map[string]interface{}{m}
}

func flattenOrcSerDe(osd *firehose.OrcSerDe) []map[string]interface{} {
	if osd == nil {
		return []map[string]interface{}{}
	}

	m := map[string]interface{}{
		"bloom_filter_columns":     aws.StringValueSlice(osd.BloomFilterColumns),
		"dictionary_key_threshold": aws.Float64Value(osd.DictionaryKeyThreshold),
		"enable_padding":           aws.BoolValue(osd.EnablePadding),
	}

	// API omits default values
	// Return defaults that are not type zero values to prevent extraneous difference

	m["block_size_bytes"] = 268435456
	if osd.BlockSizeBytes != nil {
		m["block_size_bytes"] = int(aws.Int64Value(osd.BlockSizeBytes))
	}

	m["bloom_filter_false_positive_probability"] = 0.05
	if osd.BloomFilterFalsePositiveProbability != nil {
		m["bloom_filter_false_positive_probability"] = aws.Float64Value(osd.BloomFilterFalsePositiveProbability)
	}

	m["compression"] = firehose.OrcCompressionSnappy
	if osd.Compression != nil {
		m["compression"] = aws.StringValue(osd.Compression)
	}

	m["format_version"] = firehose.OrcFormatVersionV012
	if osd.FormatVersion != nil {
		m["format_version"] = aws.StringValue(osd.FormatVersion)
	}

	m["padding_tolerance"] = 0.05
	if osd.PaddingTolerance != nil {
		m["padding_tolerance"] = aws.Float64Value(osd.PaddingTolerance)
	}

	m["row_index_stride"] = 10000
	if osd.RowIndexStride != nil {
		m["row_index_stride"] = int(aws.Int64Value(osd.RowIndexStride))
	}

	m["stripe_size_bytes"] = 67108864
	if osd.StripeSizeBytes != nil {
		m["stripe_size_bytes"] = int(aws.Int64Value(osd.StripeSizeBytes))
	}

	return []map[string]interface{}{m}
}

func flattenParquetSerDe(psd *firehose.ParquetSerDe) []map[string]interface{} {
	if psd == nil {
		return []map[string]interface{}{}
	}

	m := map[string]interface{}{
		"enable_dictionary_compression": aws.BoolValue(psd.EnableDictionaryCompression),
		"max_padding_bytes":             int(aws.Int64Value(psd.MaxPaddingBytes)),
	}

	// API omits default values
	// Return defaults that are not type zero values to prevent extraneous difference

	m["block_size_bytes"] = 268435456
	if psd.BlockSizeBytes != nil {
		m["block_size_bytes"] = int(aws.Int64Value(psd.BlockSizeBytes))
	}

	m["compression"] = firehose.ParquetCompressionSnappy
	if psd.Compression != nil {
		m["compression"] = aws.StringValue(psd.Compression)
	}

	m["page_size_bytes"] = 1048576
	if psd.PageSizeBytes != nil {
		m["page_size_bytes"] = int(aws.Int64Value(psd.PageSizeBytes))
	}

	m["writer_version"] = firehose.ParquetWriterVersionV1
	if psd.WriterVersion != nil {
		m["writer_version"] = aws.StringValue(psd.WriterVersion)
	}

	return []map[string]interface{}{m}
}

func flattenSchemaConfiguration(sc *firehose.SchemaConfiguration) []map[string]interface{} {
	if sc == nil {
		return []map[string]interface{}{}
	}

	m := map[string]interface{}{
		"catalog_id":    aws.StringValue(sc.CatalogId),
		"database_name": aws.StringValue(sc.DatabaseName),
		"region":        aws.StringValue(sc.Region),
		"role_arn":      aws.StringValue(sc.RoleARN),
		"table_name":    aws.StringValue(sc.TableName),
		"version_id":    aws.StringValue(sc.VersionId),
	}

	return []map[string]interface{}{m}
}

func flattenRequestConfiguration(rc *firehose.HttpEndpointRequestConfiguration) []map[string]interface{} {
	if rc == nil {
		return []map[string]interface{}{}
	}

	requestConfiguration := make([]map[string]interface{}, 1)

	commonAttributes := make([]interface{}, 0)
	for _, params := range rc.CommonAttributes {
		name := aws.StringValue(params.AttributeName)
		value := aws.StringValue(params.AttributeValue)

		commonAttributes = append(commonAttributes, map[string]interface{}{
			"name":  name,
			"value": value,
		})
	}

	requestConfiguration[0] = map[string]interface{}{
		"common_attributes": commonAttributes,
		"content_encoding":  aws.StringValue(rc.ContentEncoding),
	}

	return requestConfiguration
}

func flattenProcessingConfiguration(pc *firehose.ProcessingConfiguration, roleArn string) []map[string]interface{} {
	if pc == nil {
		return []map[string]interface{}{}
	}

	processingConfiguration := make([]map[string]interface{}, 1)

	// It is necessary to explicitly filter this out
	// to prevent diffs during routine use and retain the ability
	// to show diffs if any field has drifted
	defaultLambdaParams := map[string]string{
		"NumberOfRetries":         "3",
		"RoleArn":                 roleArn,
		"BufferSizeInMBs":         "3",
		"BufferIntervalInSeconds": "60",
	}

	processors := make([]interface{}, len(pc.Processors))
	for i, p := range pc.Processors {
		t := aws.StringValue(p.Type)
		parameters := make([]interface{}, 0)

		for _, params := range p.Parameters {
			name := aws.StringValue(params.ParameterName)
			value := aws.StringValue(params.ParameterValue)

			if t == firehose.ProcessorTypeLambda {
				// Ignore defaults
				if v, ok := defaultLambdaParams[name]; ok && v == value {
					continue
				}
			}

			parameters = append(parameters, map[string]interface{}{
				"parameter_name":  name,
				"parameter_value": value,
			})
		}

		processors[i] = map[string]interface{}{
			"type":       t,
			"parameters": parameters,
		}
	}
	processingConfiguration[0] = map[string]interface{}{
		"enabled":    aws.BoolValue(pc.Enabled),
		"processors": processors,
	}
	return processingConfiguration
}

func flattenDynamicPartitioningConfiguration(dpc *firehose.DynamicPartitioningConfiguration) []map[string]interface{} {
	if dpc == nil {
		return []map[string]interface{}{}
	}

	dynamicPartitioningConfiguration := make([]map[string]interface{}, 1)

	dynamicPartitioningConfiguration[0] = map[string]interface{}{
		"enabled": aws.BoolValue(dpc.Enabled),
	}

	if dpc.RetryOptions != nil && dpc.RetryOptions.DurationInSeconds != nil {
		dynamicPartitioningConfiguration[0]["retry_duration"] = int(aws.Int64Value(dpc.RetryOptions.DurationInSeconds))
	}

	return dynamicPartitioningConfiguration
}

func flattenSourceConfiguration(desc *firehose.KinesisStreamSourceDescription) []interface{} {
	if desc == nil {
		return []interface{}{}
	}

	mDesc := map[string]interface{}{
		"kinesis_stream_arn": aws.StringValue(desc.KinesisStreamARN),
		"role_arn":           aws.StringValue(desc.RoleARN),
	}

	return []interface{}{mDesc}
}

func flattenDeliveryStream(d *schema.ResourceData, s *firehose.DeliveryStreamDescription) error {
	d.Set("version_id", s.VersionId)
	d.Set("arn", s.DeliveryStreamARN)
	d.Set("name", s.DeliveryStreamName)

	sseOptions := map[string]interface{}{
		"enabled":  false,
		"key_type": firehose.KeyTypeAwsOwnedCmk,
	}
	if s.DeliveryStreamEncryptionConfiguration != nil &&
		aws.StringValue(s.DeliveryStreamEncryptionConfiguration.Status) == firehose.DeliveryStreamEncryptionStatusEnabled {
		sseOptions["enabled"] = true

		if v := s.DeliveryStreamEncryptionConfiguration.KeyARN; v != nil {
			sseOptions["key_arn"] = aws.StringValue(v)
		}
		if v := s.DeliveryStreamEncryptionConfiguration.KeyType; v != nil {
			sseOptions["key_type"] = aws.StringValue(v)
		}
	}

	if err := d.Set("server_side_encryption", []map[string]interface{}{sseOptions}); err != nil {
		return fmt.Errorf("setting server_side_encryption: %s", err)
	}

	if s.Source != nil {
		if err := d.Set("kinesis_source_configuration", flattenSourceConfiguration(s.Source.KinesisStreamSourceDescription)); err != nil {
			return fmt.Errorf("setting kinesis_source_configuration: %s", err)
		}
	}

	if len(s.Destinations) > 0 {
		destination := s.Destinations[0]
		if destination.RedshiftDestinationDescription != nil {
			d.Set("destination", destinationTypeRedshift)
			configuredPassword := d.Get("redshift_configuration.0.password").(string)
			if err := d.Set("redshift_configuration", flattenRedshiftConfiguration(destination.RedshiftDestinationDescription, configuredPassword)); err != nil {
				return fmt.Errorf("setting redshift_configuration: %s", err)
			}
			if err := d.Set("s3_configuration", flattenS3Configuration(destination.RedshiftDestinationDescription.S3DestinationDescription)); err != nil {
				return fmt.Errorf("setting s3_configuration: %s", err)
			}
		} else if destination.ElasticsearchDestinationDescription != nil {
			d.Set("destination", destinationTypeElasticsearch)
			if err := d.Set("elasticsearch_configuration", flattenElasticsearchConfiguration(destination.ElasticsearchDestinationDescription)); err != nil {
				return fmt.Errorf("setting elasticsearch_configuration: %s", err)
			}
			if err := d.Set("s3_configuration", flattenS3Configuration(destination.ElasticsearchDestinationDescription.S3DestinationDescription)); err != nil {
				return fmt.Errorf("setting s3_configuration: %s", err)
			}
		} else if destination.AmazonopensearchserviceDestinationDescription != nil {
			d.Set("destination", destinationTypeOpensearch)
			if err := d.Set("opensearch_configuration", flattenOpensearchConfiguration(destination.AmazonopensearchserviceDestinationDescription)); err != nil {
				return fmt.Errorf("setting opensearch_configuration: %s", err)
			}
			if err := d.Set("s3_configuration", flattenS3Configuration(destination.AmazonopensearchserviceDestinationDescription.S3DestinationDescription)); err != nil {
				return fmt.Errorf("setting s3_configuration: %s", err)
			}
		} else if destination.SplunkDestinationDescription != nil {
			d.Set("destination", destinationTypeSplunk)
			if err := d.Set("splunk_configuration", flattenSplunkConfiguration(destination.SplunkDestinationDescription)); err != nil {
				return fmt.Errorf("setting splunk_configuration: %s", err)
			}
			if err := d.Set("s3_configuration", flattenS3Configuration(destination.SplunkDestinationDescription.S3DestinationDescription)); err != nil {
				return fmt.Errorf("setting s3_configuration: %s", err)
			}
		} else if destination.HttpEndpointDestinationDescription != nil {
			d.Set("destination", destinationTypeHTTPEndpoint)
			configuredAccessKey := d.Get("http_endpoint_configuration.0.access_key").(string)
			if err := d.Set("http_endpoint_configuration", flattenHTTPEndpointConfiguration(destination.HttpEndpointDestinationDescription, configuredAccessKey)); err != nil {
				return fmt.Errorf("setting http_endpoint_configuration: %s", err)
			}
			if err := d.Set("s3_configuration", flattenS3Configuration(destination.HttpEndpointDestinationDescription.S3DestinationDescription)); err != nil {
				return fmt.Errorf("setting s3_configuration: %s", err)
			}
		} else if d.Get("destination").(string) == destinationTypeS3 {
			d.Set("destination", destinationTypeS3)
			if err := d.Set("s3_configuration", flattenS3Configuration(destination.S3DestinationDescription)); err != nil {
				return fmt.Errorf("setting s3_configuration: %s", err)
			}
		} else {
			d.Set("destination", destinationTypeExtendedS3)
			if err := d.Set("extended_s3_configuration", flattenExtendedS3Configuration(destination.ExtendedS3DestinationDescription)); err != nil {
				return fmt.Errorf("setting extended_s3_configuration: %s", err)
			}
		}
		d.Set("destination_id", destination.DestinationId)
	}

	return nil
}

func flattenHTTPEndpointConfiguration(description *firehose.HttpEndpointDestinationDescription, configuredAccessKey string) []map[string]interface{} {
	if description == nil {
		return []map[string]interface{}{}
	}
	m := map[string]interface{}{
		"access_key":                 configuredAccessKey,
		"url":                        aws.StringValue(description.EndpointConfiguration.Url),
		"name":                       aws.StringValue(description.EndpointConfiguration.Name),
		"role_arn":                   aws.StringValue(description.RoleARN),
		"s3_backup_mode":             aws.StringValue(description.S3BackupMode),
		"request_configuration":      flattenRequestConfiguration(description.RequestConfiguration),
		"cloudwatch_logging_options": flattenCloudWatchLoggingOptions(description.CloudWatchLoggingOptions),
		"processing_configuration":   flattenProcessingConfiguration(description.ProcessingConfiguration, aws.StringValue(description.RoleARN)),
	}

	if description.RetryOptions != nil {
		m["retry_duration"] = int(aws.Int64Value(description.RetryOptions.DurationInSeconds))
	}

	if description.BufferingHints != nil {
		m["buffering_interval"] = int(aws.Int64Value(description.BufferingHints.IntervalInSeconds))
		m["buffering_size"] = int(aws.Int64Value(description.BufferingHints.SizeInMBs))
	}

	return []map[string]interface{}{m}
}

// @SDKResource("aws_kinesis_firehose_delivery_stream", name="Delivery Stream")
// @Tags(identifierAttribute="name")
func ResourceDeliveryStream() *schema.Resource {
	//lintignore:R011
	return &schema.Resource{
		CreateWithoutTimeout: resourceDeliveryStreamCreate,
		ReadWithoutTimeout:   resourceDeliveryStreamRead,
		UpdateWithoutTimeout: resourceDeliveryStreamUpdate,
		DeleteWithoutTimeout: resourceDeliveryStreamDelete,

		Importer: &schema.ResourceImporter{
			StateContext: func(ctx context.Context, d *schema.ResourceData, meta interface{}) ([]*schema.ResourceData, error) {
				idErr := fmt.Errorf("Expected ID in format of arn:PARTITION:firehose:REGION:ACCOUNTID:deliverystream/NAME and provided: %s", d.Id())
				resARN, err := arn.Parse(d.Id())
				if err != nil {
					return nil, idErr
				}
				resourceParts := strings.Split(resARN.Resource, "/")
				if len(resourceParts) != 2 {
					return nil, idErr
				}
				d.Set("name", resourceParts[1])
				return []*schema.ResourceData{d}, nil
			},
		},

		Timeouts: &schema.ResourceTimeout{
			Create: schema.DefaultTimeout(30 * time.Minute),
			Update: schema.DefaultTimeout(10 * time.Minute),
			Delete: schema.DefaultTimeout(30 * time.Minute),
		},

		CustomizeDiff: verify.SetTagsDiff,

		SchemaVersion: 1,
		MigrateState:  MigrateState,
		Schema: map[string]*schema.Schema{
			"name": {
				Type:         schema.TypeString,
				Required:     true,
				ForceNew:     true,
				ValidateFunc: validation.StringLenBetween(1, 64),
			},

			names.AttrTags:    tftags.TagsSchema(),
			names.AttrTagsAll: tftags.TagsSchemaComputed(),

			"server_side_encryption": {
				Type:             schema.TypeList,
				Optional:         true,
				MaxItems:         1,
				DiffSuppressFunc: verify.SuppressMissingOptionalConfigurationBlock,
				ConflictsWith:    []string{"kinesis_source_configuration"},
				Elem: &schema.Resource{
					Schema: map[string]*schema.Schema{
						"enabled": {
							Type:     schema.TypeBool,
							Optional: true,
							Default:  false,
						},

						"key_type": {
							Type:         schema.TypeString,
							Optional:     true,
							Default:      firehose.KeyTypeAwsOwnedCmk,
							ValidateFunc: validation.StringInSlice(firehose.KeyType_Values(), false),
							RequiredWith: []string{"server_side_encryption.0.enabled"},
						},

						"key_arn": {
							Type:         schema.TypeString,
							Optional:     true,
							ValidateFunc: verify.ValidARN,
							RequiredWith: []string{"server_side_encryption.0.enabled", "server_side_encryption.0.key_type"},
						},
					},
				},
			},

			"kinesis_source_configuration": {
				Type:          schema.TypeList,
				ForceNew:      true,
				Optional:      true,
				MaxItems:      1,
				ConflictsWith: []string{"server_side_encryption"},
				Elem: &schema.Resource{
					Schema: map[string]*schema.Schema{
						"kinesis_stream_arn": {
							Type:         schema.TypeString,
							Required:     true,
							ForceNew:     true,
							ValidateFunc: verify.ValidARN,
						},

						"role_arn": {
							Type:         schema.TypeString,
							Required:     true,
							ForceNew:     true,
							ValidateFunc: verify.ValidARN,
						},
					},
				},
			},

			"destination": {
				Type:     schema.TypeString,
				Required: true,
				ForceNew: true,
				StateFunc: func(v interface{}) string {
					value := v.(string)
					return strings.ToLower(value)
				},
				ValidateFunc: validation.StringInSlice([]string{
					destinationTypeS3,
					destinationTypeExtendedS3,
					destinationTypeRedshift,
					destinationTypeElasticsearch,
					destinationTypeOpensearch,
					destinationTypeSplunk,
					destinationTypeHTTPEndpoint,
				}, false),
			},

			"s3_configuration": s3ConfigurationSchema(),

			"extended_s3_configuration": {
				Type:          schema.TypeList,
				Optional:      true,
				ConflictsWith: []string{"s3_configuration"},
				MaxItems:      1,
				Elem: &schema.Resource{
					Schema: map[string]*schema.Schema{
						"bucket_arn": {
							Type:         schema.TypeString,
							Required:     true,
							ValidateFunc: verify.ValidARN,
						},

						"buffer_size": {
							Type:     schema.TypeInt,
							Optional: true,
							Default:  5,
						},

						"buffer_interval": {
							Type:     schema.TypeInt,
							Optional: true,
							Default:  300,
						},

						"compression_format": {
							Type:         schema.TypeString,
							Optional:     true,
							Default:      firehose.CompressionFormatUncompressed,
							ValidateFunc: validation.StringInSlice(firehose.CompressionFormat_Values(), false),
						},

						"data_format_conversion_configuration": {
							Type:     schema.TypeList,
							Optional: true,
							MaxItems: 1,
							Elem: &schema.Resource{
								Schema: map[string]*schema.Schema{
									"enabled": {
										Type:     schema.TypeBool,
										Optional: true,
										Default:  true,
									},
									"input_format_configuration": {
										Type:     schema.TypeList,
										Required: true,
										MaxItems: 1,
										Elem: &schema.Resource{
											Schema: map[string]*schema.Schema{
												"deserializer": {
													Type:     schema.TypeList,
													Required: true,
													MaxItems: 1,
													Elem: &schema.Resource{
														Schema: map[string]*schema.Schema{
															"hive_json_ser_de": {
																Type:          schema.TypeList,
																Optional:      true,
																MaxItems:      1,
																ConflictsWith: []string{"extended_s3_configuration.0.data_format_conversion_configuration.0.input_format_configuration.0.deserializer.0.open_x_json_ser_de"},
																Elem: &schema.Resource{
																	Schema: map[string]*schema.Schema{
																		"timestamp_formats": {
																			Type:     schema.TypeList,
																			Optional: true,
																			Elem:     &schema.Schema{Type: schema.TypeString},
																		},
																	},
																},
															},
															"open_x_json_ser_de": {
																Type:          schema.TypeList,
																Optional:      true,
																MaxItems:      1,
																ConflictsWith: []string{"extended_s3_configuration.0.data_format_conversion_configuration.0.input_format_configuration.0.deserializer.0.hive_json_ser_de"},
																Elem: &schema.Resource{
																	Schema: map[string]*schema.Schema{
																		"case_insensitive": {
																			Type:     schema.TypeBool,
																			Optional: true,
																			Default:  true,
																		},
																		"column_to_json_key_mappings": {
																			Type:     schema.TypeMap,
																			Optional: true,
																			Elem:     &schema.Schema{Type: schema.TypeString},
																		},
																		"convert_dots_in_json_keys_to_underscores": {
																			Type:     schema.TypeBool,
																			Optional: true,
																			Default:  false,
																		},
																	},
																},
															},
														},
													},
												},
											},
										},
									},
									"output_format_configuration": {
										Type:     schema.TypeList,
										Required: true,
										MaxItems: 1,
										Elem: &schema.Resource{
											Schema: map[string]*schema.Schema{
												"serializer": {
													Type:     schema.TypeList,
													Required: true,
													MaxItems: 1,
													Elem: &schema.Resource{
														Schema: map[string]*schema.Schema{
															"orc_ser_de": {
																Type:          schema.TypeList,
																Optional:      true,
																MaxItems:      1,
																ConflictsWith: []string{"extended_s3_configuration.0.data_format_conversion_configuration.0.output_format_configuration.0.serializer.0.parquet_ser_de"},
																Elem: &schema.Resource{
																	Schema: map[string]*schema.Schema{
																		"block_size_bytes": {
																			Type:     schema.TypeInt,
																			Optional: true,
																			// 256 MiB
																			Default: 268435456,
																			// 64 MiB
																			ValidateFunc: validation.IntAtLeast(67108864),
																		},
																		"bloom_filter_columns": {
																			Type:     schema.TypeList,
																			Optional: true,
																			Elem:     &schema.Schema{Type: schema.TypeString},
																		},
																		"bloom_filter_false_positive_probability": {
																			Type:     schema.TypeFloat,
																			Optional: true,
																			Default:  0.05,
																		},
																		"compression": {
																			Type:         schema.TypeString,
																			Optional:     true,
																			Default:      firehose.OrcCompressionSnappy,
																			ValidateFunc: validation.StringInSlice(firehose.OrcCompression_Values(), false),
																		},
																		"dictionary_key_threshold": {
																			Type:     schema.TypeFloat,
																			Optional: true,
																			Default:  0.0,
																		},
																		"enable_padding": {
																			Type:     schema.TypeBool,
																			Optional: true,
																			Default:  false,
																		},
																		"format_version": {
																			Type:         schema.TypeString,
																			Optional:     true,
																			Default:      firehose.OrcFormatVersionV012,
																			ValidateFunc: validation.StringInSlice(firehose.OrcFormatVersion_Values(), false),
																		},
																		"padding_tolerance": {
																			Type:     schema.TypeFloat,
																			Optional: true,
																			Default:  0.05,
																		},
																		"row_index_stride": {
																			Type:         schema.TypeInt,
																			Optional:     true,
																			Default:      10000,
																			ValidateFunc: validation.IntAtLeast(1000),
																		},
																		"stripe_size_bytes": {
																			Type:     schema.TypeInt,
																			Optional: true,
																			// 64 MiB
																			Default: 67108864,
																			// 8 MiB
																			ValidateFunc: validation.IntAtLeast(8388608),
																		},
																	},
																},
															},
															"parquet_ser_de": {
																Type:          schema.TypeList,
																Optional:      true,
																MaxItems:      1,
																ConflictsWith: []string{"extended_s3_configuration.0.data_format_conversion_configuration.0.output_format_configuration.0.serializer.0.orc_ser_de"},
																Elem: &schema.Resource{
																	Schema: map[string]*schema.Schema{
																		"block_size_bytes": {
																			Type:     schema.TypeInt,
																			Optional: true,
																			// 256 MiB
																			Default: 268435456,
																			// 64 MiB
																			ValidateFunc: validation.IntAtLeast(67108864),
																		},
																		"compression": {
																			Type:         schema.TypeString,
																			Optional:     true,
																			Default:      firehose.ParquetCompressionSnappy,
																			ValidateFunc: validation.StringInSlice(firehose.ParquetCompression_Values(), false),
																		},
																		"enable_dictionary_compression": {
																			Type:     schema.TypeBool,
																			Optional: true,
																			Default:  false,
																		},
																		"max_padding_bytes": {
																			Type:     schema.TypeInt,
																			Optional: true,
																			Default:  0,
																		},
																		"page_size_bytes": {
																			Type:     schema.TypeInt,
																			Optional: true,
																			// 1 MiB
																			Default: 1048576,
																			// 64 KiB
																			ValidateFunc: validation.IntAtLeast(65536),
																		},
																		"writer_version": {
																			Type:         schema.TypeString,
																			Optional:     true,
																			Default:      firehose.ParquetWriterVersionV1,
																			ValidateFunc: validation.StringInSlice(firehose.ParquetWriterVersion_Values(), false),
																		},
																	},
																},
															},
														},
													},
												},
											},
										},
									},
									"schema_configuration": {
										Type:     schema.TypeList,
										Required: true,
										MaxItems: 1,
										Elem: &schema.Resource{
											Schema: map[string]*schema.Schema{
												"catalog_id": {
													Type:     schema.TypeString,
													Optional: true,
													Computed: true,
												},
												"database_name": {
													Type:     schema.TypeString,
													Required: true,
												},
												"region": {
													Type:     schema.TypeString,
													Optional: true,
													Computed: true,
												},
												"role_arn": {
													Type:         schema.TypeString,
													Required:     true,
													ValidateFunc: verify.ValidARN,
												},
												"table_name": {
													Type:     schema.TypeString,
													Required: true,
												},
												"version_id": {
													Type:     schema.TypeString,
													Optional: true,
													Default:  "LATEST",
												},
											},
										},
									},
								},
							},
						},

						"error_output_prefix": {
							Type:         schema.TypeString,
							Optional:     true,
							ValidateFunc: validation.StringLenBetween(0, 1024),
						},

						"kms_key_arn": {
							Type:         schema.TypeString,
							Optional:     true,
							ValidateFunc: verify.ValidARN,
						},

						"role_arn": {
							Type:         schema.TypeString,
							Required:     true,
							ValidateFunc: verify.ValidARN,
						},

						"prefix": {
							Type:     schema.TypeString,
							Optional: true,
						},

						"s3_backup_mode": {
							Type:         schema.TypeString,
							Optional:     true,
							Default:      firehose.S3BackupModeDisabled,
							ValidateFunc: validation.StringInSlice(firehose.S3BackupMode_Values(), false),
						},

						"s3_backup_configuration": s3ConfigurationSchema(),

						"cloudwatch_logging_options": cloudWatchLoggingOptionsSchema(),

						"dynamic_partitioning_configuration": dynamicPartitioningConfigurationSchema(),

						"processing_configuration": processingConfigurationSchema(),
					},
				},
			},

			"redshift_configuration": {
				Type:     schema.TypeList,
				Optional: true,
				MaxItems: 1,
				Elem: &schema.Resource{
					Schema: map[string]*schema.Schema{
						"cluster_jdbcurl": {
							Type:     schema.TypeString,
							Required: true,
						},

						"username": {
							Type:     schema.TypeString,
							Required: true,
						},

						"password": {
							Type:      schema.TypeString,
							Required:  true,
							Sensitive: true,
						},

						"processing_configuration": processingConfigurationSchema(),

						"role_arn": {
							Type:         schema.TypeString,
							Required:     true,
							ValidateFunc: verify.ValidARN,
						},

						"s3_backup_mode": {
							Type:         schema.TypeString,
							Optional:     true,
							Default:      firehose.S3BackupModeDisabled,
							ValidateFunc: validation.StringInSlice(firehose.S3BackupMode_Values(), false),
						},

						"s3_backup_configuration": s3ConfigurationSchema(),

						"retry_duration": {
							Type:         schema.TypeInt,
							Optional:     true,
							Default:      3600,
							ValidateFunc: validation.IntBetween(0, 7200),
						},

						"copy_options": {
							Type:     schema.TypeString,
							Optional: true,
						},

						"data_table_columns": {
							Type:     schema.TypeString,
							Optional: true,
						},

						"data_table_name": {
							Type:     schema.TypeString,
							Required: true,
						},

						"cloudwatch_logging_options": cloudWatchLoggingOptionsSchema(),
					},
				},
			},

			"elasticsearch_configuration": {
				Type:     schema.TypeList,
				Optional: true,
				MaxItems: 1,
				Elem: &schema.Resource{
					Schema: map[string]*schema.Schema{
						"buffering_interval": {
							Type:         schema.TypeInt,
							Optional:     true,
							Default:      300,
							ValidateFunc: validation.IntBetween(60, 900),
						},

						"buffering_size": {
							Type:         schema.TypeInt,
							Optional:     true,
							Default:      5,
							ValidateFunc: validation.IntBetween(1, 100),
						},

						"domain_arn": {
							Type:          schema.TypeString,
							Optional:      true,
							ValidateFunc:  verify.ValidARN,
							ConflictsWith: []string{"elasticsearch_configuration.0.cluster_endpoint"},
						},

						"index_name": {
							Type:     schema.TypeString,
							Required: true,
						},

						"index_rotation_period": {
							Type:         schema.TypeString,
							Optional:     true,
							Default:      firehose.ElasticsearchIndexRotationPeriodOneDay,
							ValidateFunc: validation.StringInSlice(firehose.ElasticsearchIndexRotationPeriod_Values(), false),
						},

						"retry_duration": {
							Type:         schema.TypeInt,
							Optional:     true,
							Default:      300,
							ValidateFunc: validation.IntBetween(0, 7200),
						},

						"role_arn": {
							Type:         schema.TypeString,
							Required:     true,
							ValidateFunc: verify.ValidARN,
						},

						"s3_backup_mode": {
							Type:         schema.TypeString,
							ForceNew:     true,
							Optional:     true,
							Default:      firehose.ElasticsearchS3BackupModeFailedDocumentsOnly,
							ValidateFunc: validation.StringInSlice(firehose.ElasticsearchS3BackupMode_Values(), false),
						},

						"type_name": {
							Type:         schema.TypeString,
							Optional:     true,
							ValidateFunc: validation.StringLenBetween(0, 100),
						},

						"vpc_config": {
							Type:     schema.TypeList,
							Optional: true,
							ForceNew: true,
							MaxItems: 1,
							Elem: &schema.Resource{
								Schema: map[string]*schema.Schema{
									"vpc_id": {
										Type:     schema.TypeString,
										Computed: true,
									},
									"subnet_ids": {
										Type:     schema.TypeSet,
										Required: true,
										ForceNew: true,
										Elem:     &schema.Schema{Type: schema.TypeString},
									},
									"security_group_ids": {
										Type:     schema.TypeSet,
										Required: true,
										ForceNew: true,
										Elem:     &schema.Schema{Type: schema.TypeString},
									},
									"role_arn": {
										Type:         schema.TypeString,
										Required:     true,
										ForceNew:     true,
										ValidateFunc: verify.ValidARN,
									},
								},
							},
						},

						"cloudwatch_logging_options": cloudWatchLoggingOptionsSchema(),

						"processing_configuration": processingConfigurationSchema(),
						"cluster_endpoint": {
							Type:          schema.TypeString,
							Optional:      true,
							ConflictsWith: []string{"elasticsearch_configuration.0.domain_arn"},
						},
					},
				},
			},

			"opensearch_configuration": {
				Type:     schema.TypeList,
				Optional: true,
				MaxItems: 1,
				Elem: &schema.Resource{
					Schema: map[string]*schema.Schema{
						"buffering_interval": {
							Type:         schema.TypeInt,
							Optional:     true,
							Default:      300,
							ValidateFunc: validation.IntBetween(60, 900),
						},

						"buffering_size": {
							Type:         schema.TypeInt,
							Optional:     true,
							Default:      5,
							ValidateFunc: validation.IntBetween(1, 100),
						},

						"domain_arn": {
							Type:          schema.TypeString,
							Optional:      true,
							ValidateFunc:  verify.ValidARN,
							ConflictsWith: []string{"opensearch_configuration.0.cluster_endpoint"},
						},

						"index_name": {
							Type:     schema.TypeString,
							Required: true,
						},

						"index_rotation_period": {
							Type:         schema.TypeString,
							Optional:     true,
							Default:      firehose.AmazonopensearchserviceIndexRotationPeriodOneDay,
							ValidateFunc: validation.StringInSlice(firehose.AmazonopensearchserviceIndexRotationPeriod_Values(), false),
						},

						"retry_duration": {
							Type:         schema.TypeInt,
							Optional:     true,
							Default:      300,
							ValidateFunc: validation.IntBetween(0, 7200),
						},

						"role_arn": {
							Type:         schema.TypeString,
							Required:     true,
							ValidateFunc: verify.ValidARN,
						},

						"s3_backup_mode": {
							Type:         schema.TypeString,
							ForceNew:     true,
							Optional:     true,
							Default:      firehose.AmazonopensearchserviceS3BackupModeFailedDocumentsOnly,
							ValidateFunc: validation.StringInSlice(firehose.AmazonopensearchserviceS3BackupMode_Values(), false),
						},

						"type_name": {
							Type:         schema.TypeString,
							Optional:     true,
							ValidateFunc: validation.StringLenBetween(0, 100),
						},

						"vpc_config": {
							Type:     schema.TypeList,
							Optional: true,
							ForceNew: true,
							MaxItems: 1,
							Elem: &schema.Resource{
								Schema: map[string]*schema.Schema{
									"vpc_id": {
										Type:     schema.TypeString,
										Computed: true,
									},
									"subnet_ids": {
										Type:     schema.TypeSet,
										Required: true,
										ForceNew: true,
										Elem:     &schema.Schema{Type: schema.TypeString},
									},
									"security_group_ids": {
										Type:     schema.TypeSet,
										Required: true,
										ForceNew: true,
										Elem:     &schema.Schema{Type: schema.TypeString},
									},
									"role_arn": {
										Type:         schema.TypeString,
										Required:     true,
										ForceNew:     true,
										ValidateFunc: verify.ValidARN,
									},
								},
							},
						},

						"cloudwatch_logging_options": cloudWatchLoggingOptionsSchema(),

						"processing_configuration": processingConfigurationSchema(),
						"cluster_endpoint": {
							Type:          schema.TypeString,
							Optional:      true,
							ConflictsWith: []string{"opensearch_configuration.0.domain_arn"},
						},
					},
				},
			},

			"splunk_configuration": {
				Type:     schema.TypeList,
				Optional: true,
				MaxItems: 1,
				Elem: &schema.Resource{
					Schema: map[string]*schema.Schema{
						"hec_acknowledgment_timeout": {
							Type:         schema.TypeInt,
							Optional:     true,
							Default:      180,
							ValidateFunc: validation.IntBetween(180, 600),
						},

						"hec_endpoint": {
							Type:     schema.TypeString,
							Required: true,
						},

						"hec_endpoint_type": {
							Type:     schema.TypeString,
							Optional: true,
							Default:  firehose.HECEndpointTypeRaw,
							ValidateFunc: validation.StringInSlice([]string{
								firehose.HECEndpointTypeRaw,
								firehose.HECEndpointTypeEvent,
							}, false),
						},

						"hec_token": {
							Type:     schema.TypeString,
							Required: true,
						},

						"s3_backup_mode": {
							Type:     schema.TypeString,
							Optional: true,
							Default:  firehose.SplunkS3BackupModeFailedEventsOnly,
							ValidateFunc: validation.StringInSlice([]string{
								firehose.SplunkS3BackupModeFailedEventsOnly,
								firehose.SplunkS3BackupModeAllEvents,
							}, false),
						},

						"retry_duration": {
							Type:         schema.TypeInt,
							Optional:     true,
							Default:      3600,
							ValidateFunc: validation.IntBetween(0, 7200),
						},

						"cloudwatch_logging_options": cloudWatchLoggingOptionsSchema(),

						"processing_configuration": processingConfigurationSchema(),
					},
				},
			},

			"http_endpoint_configuration": {
				Type:     schema.TypeList,
				Optional: true,
				MaxItems: 1,
				Elem: &schema.Resource{
					Schema: map[string]*schema.Schema{
						"url": {
							Type:     schema.TypeString,
							Required: true,
							ValidateFunc: validation.All(
								validation.StringLenBetween(1, 1000),
								validation.StringMatch(regexp.MustCompile(`^https://.*$`), ""),
							),
						},

						"name": {
							Type:     schema.TypeString,
							Optional: true,
							ValidateFunc: validation.All(
								validation.StringLenBetween(1, 256),
							),
						},

						"access_key": {
							Type:         schema.TypeString,
							Optional:     true,
							ValidateFunc: validation.StringLenBetween(0, 4096),
							Sensitive:    true,
						},

						"role_arn": {
							Type:         schema.TypeString,
							Optional:     true,
							ValidateFunc: verify.ValidARN,
						},

						"s3_backup_mode": {
							Type:         schema.TypeString,
							Optional:     true,
							Default:      firehose.HttpEndpointS3BackupModeFailedDataOnly,
							ValidateFunc: validation.StringInSlice(firehose.HttpEndpointS3BackupMode_Values(), false),
						},

						"retry_duration": {
							Type:         schema.TypeInt,
							Optional:     true,
							Default:      300,
							ValidateFunc: validation.IntBetween(0, 7200),
						},

						"buffering_interval": {
							Type:         schema.TypeInt,
							Optional:     true,
							Default:      300,
							ValidateFunc: validation.IntBetween(60, 900),
						},

						"buffering_size": {
							Type:         schema.TypeInt,
							Optional:     true,
							Default:      5,
							ValidateFunc: validation.IntBetween(1, 100),
						},

						"request_configuration": requestConfigurationSchema(),

						"cloudwatch_logging_options": cloudWatchLoggingOptionsSchema(),

						"processing_configuration": processingConfigurationSchema(),
					},
				},
			},

			"arn": {
				Type:     schema.TypeString,
				Optional: true,
				Computed: true,
			},

			"version_id": {
				Type:     schema.TypeString,
				Optional: true,
				Computed: true,
			},

			"destination_id": {
				Type:     schema.TypeString,
				Optional: true,
				Computed: true,
			},
		},
	}
}

func createSourceConfig(source map[string]interface{}) *firehose.KinesisStreamSourceConfiguration {
	configuration := &firehose.KinesisStreamSourceConfiguration{
		KinesisStreamARN: aws.String(source["kinesis_stream_arn"].(string)),
		RoleARN:          aws.String(source["role_arn"].(string)),
	}

	return configuration
}

func createS3Config(d *schema.ResourceData) *firehose.S3DestinationConfiguration {
	s3 := d.Get("s3_configuration").([]interface{})[0].(map[string]interface{})

	configuration := &firehose.S3DestinationConfiguration{
		BucketARN: aws.String(s3["bucket_arn"].(string)),
		RoleARN:   aws.String(s3["role_arn"].(string)),
		BufferingHints: &firehose.BufferingHints{
			IntervalInSeconds: aws.Int64(int64(s3["buffer_interval"].(int))),
			SizeInMBs:         aws.Int64(int64(s3["buffer_size"].(int))),
		},
		Prefix:                  extractPrefixConfiguration(s3),
		CompressionFormat:       aws.String(s3["compression_format"].(string)),
		EncryptionConfiguration: extractEncryptionConfiguration(s3),
	}

	if v, ok := s3["error_output_prefix"].(string); ok && v != "" {
		configuration.ErrorOutputPrefix = aws.String(v)
	}

	if _, ok := s3["cloudwatch_logging_options"]; ok {
		configuration.CloudWatchLoggingOptions = extractCloudWatchLoggingConfiguration(s3)
	}

	return configuration
}

func expandS3BackupConfig(d map[string]interface{}) *firehose.S3DestinationConfiguration {
	config := d["s3_backup_configuration"].([]interface{})
	if len(config) == 0 {
		return nil
	}

	s3 := config[0].(map[string]interface{})

	configuration := &firehose.S3DestinationConfiguration{
		BucketARN: aws.String(s3["bucket_arn"].(string)),
		RoleARN:   aws.String(s3["role_arn"].(string)),
		BufferingHints: &firehose.BufferingHints{
			IntervalInSeconds: aws.Int64(int64(s3["buffer_interval"].(int))),
			SizeInMBs:         aws.Int64(int64(s3["buffer_size"].(int))),
		},
		Prefix:                  extractPrefixConfiguration(s3),
		CompressionFormat:       aws.String(s3["compression_format"].(string)),
		EncryptionConfiguration: extractEncryptionConfiguration(s3),
	}

	if _, ok := s3["cloudwatch_logging_options"]; ok {
		configuration.CloudWatchLoggingOptions = extractCloudWatchLoggingConfiguration(s3)
	}

	if v, ok := s3["error_output_prefix"].(string); ok && v != "" {
		configuration.ErrorOutputPrefix = aws.String(v)
	}

	return configuration
}

func createExtendedS3Config(d *schema.ResourceData) *firehose.ExtendedS3DestinationConfiguration {
	s3 := d.Get("extended_s3_configuration").([]interface{})[0].(map[string]interface{})

	configuration := &firehose.ExtendedS3DestinationConfiguration{
		BucketARN: aws.String(s3["bucket_arn"].(string)),
		RoleARN:   aws.String(s3["role_arn"].(string)),
		BufferingHints: &firehose.BufferingHints{
			IntervalInSeconds: aws.Int64(int64(s3["buffer_interval"].(int))),
			SizeInMBs:         aws.Int64(int64(s3["buffer_size"].(int))),
		},
		Prefix:                            extractPrefixConfiguration(s3),
		CompressionFormat:                 aws.String(s3["compression_format"].(string)),
		DataFormatConversionConfiguration: expandDataFormatConversionConfiguration(s3["data_format_conversion_configuration"].([]interface{})),
		EncryptionConfiguration:           extractEncryptionConfiguration(s3),
	}

	if _, ok := s3["processing_configuration"]; ok {
		configuration.ProcessingConfiguration = extractProcessingConfiguration(s3)
	}

	if _, ok := s3["dynamic_partitioning_configuration"]; ok {
		configuration.DynamicPartitioningConfiguration = extractDynamicPartitioningConfiguration(s3)
	}

	if _, ok := s3["cloudwatch_logging_options"]; ok {
		configuration.CloudWatchLoggingOptions = extractCloudWatchLoggingConfiguration(s3)
	}

	if v, ok := s3["error_output_prefix"].(string); ok && v != "" {
		configuration.ErrorOutputPrefix = aws.String(v)
	}

	if s3BackupMode, ok := s3["s3_backup_mode"]; ok {
		configuration.S3BackupMode = aws.String(s3BackupMode.(string))
		configuration.S3BackupConfiguration = expandS3BackupConfig(d.Get("extended_s3_configuration").([]interface{})[0].(map[string]interface{}))
	}

	return configuration
}

func updateS3Config(d *schema.ResourceData) *firehose.S3DestinationUpdate {
	s3 := d.Get("s3_configuration").([]interface{})[0].(map[string]interface{})

	configuration := &firehose.S3DestinationUpdate{
		BucketARN: aws.String(s3["bucket_arn"].(string)),
		RoleARN:   aws.String(s3["role_arn"].(string)),
		BufferingHints: &firehose.BufferingHints{
			IntervalInSeconds: aws.Int64((int64)(s3["buffer_interval"].(int))),
			SizeInMBs:         aws.Int64((int64)(s3["buffer_size"].(int))),
		},
		ErrorOutputPrefix:        aws.String(s3["error_output_prefix"].(string)),
		Prefix:                   extractPrefixConfiguration(s3),
		CompressionFormat:        aws.String(s3["compression_format"].(string)),
		EncryptionConfiguration:  extractEncryptionConfiguration(s3),
		CloudWatchLoggingOptions: extractCloudWatchLoggingConfiguration(s3),
	}

	if _, ok := s3["cloudwatch_logging_options"]; ok {
		configuration.CloudWatchLoggingOptions = extractCloudWatchLoggingConfiguration(s3)
	}

	return configuration
}

func updateS3BackupConfig(d map[string]interface{}) *firehose.S3DestinationUpdate {
	config := d["s3_backup_configuration"].([]interface{})
	if len(config) == 0 {
		return nil
	}

	s3 := config[0].(map[string]interface{})

	configuration := &firehose.S3DestinationUpdate{
		BucketARN: aws.String(s3["bucket_arn"].(string)),
		RoleARN:   aws.String(s3["role_arn"].(string)),
		BufferingHints: &firehose.BufferingHints{
			IntervalInSeconds: aws.Int64((int64)(s3["buffer_interval"].(int))),
			SizeInMBs:         aws.Int64((int64)(s3["buffer_size"].(int))),
		},
		ErrorOutputPrefix:        aws.String(s3["error_output_prefix"].(string)),
		Prefix:                   extractPrefixConfiguration(s3),
		CompressionFormat:        aws.String(s3["compression_format"].(string)),
		EncryptionConfiguration:  extractEncryptionConfiguration(s3),
		CloudWatchLoggingOptions: extractCloudWatchLoggingConfiguration(s3),
	}

	if _, ok := s3["cloudwatch_logging_options"]; ok {
		configuration.CloudWatchLoggingOptions = extractCloudWatchLoggingConfiguration(s3)
	}

	return configuration
}

func updateExtendedS3Config(d *schema.ResourceData) *firehose.ExtendedS3DestinationUpdate {
	s3 := d.Get("extended_s3_configuration").([]interface{})[0].(map[string]interface{})

	configuration := &firehose.ExtendedS3DestinationUpdate{
		BucketARN: aws.String(s3["bucket_arn"].(string)),
		RoleARN:   aws.String(s3["role_arn"].(string)),
		BufferingHints: &firehose.BufferingHints{
			IntervalInSeconds: aws.Int64((int64)(s3["buffer_interval"].(int))),
			SizeInMBs:         aws.Int64((int64)(s3["buffer_size"].(int))),
		},
		ErrorOutputPrefix:                 aws.String(s3["error_output_prefix"].(string)),
		Prefix:                            extractPrefixConfiguration(s3),
		CompressionFormat:                 aws.String(s3["compression_format"].(string)),
		EncryptionConfiguration:           extractEncryptionConfiguration(s3),
		DataFormatConversionConfiguration: expandDataFormatConversionConfiguration(s3["data_format_conversion_configuration"].([]interface{})),
		CloudWatchLoggingOptions:          extractCloudWatchLoggingConfiguration(s3),
		ProcessingConfiguration:           extractProcessingConfiguration(s3),
	}

	if _, ok := s3["cloudwatch_logging_options"]; ok {
		configuration.CloudWatchLoggingOptions = extractCloudWatchLoggingConfiguration(s3)
	}

	if _, ok := s3["dynamic_partitioning_configuration"]; ok {
		configuration.DynamicPartitioningConfiguration = extractDynamicPartitioningConfiguration(s3)
	}

	if s3BackupMode, ok := s3["s3_backup_mode"]; ok {
		configuration.S3BackupMode = aws.String(s3BackupMode.(string))
		configuration.S3BackupUpdate = updateS3BackupConfig(d.Get("extended_s3_configuration").([]interface{})[0].(map[string]interface{}))
	}

	return configuration
}

func expandDataFormatConversionConfiguration(l []interface{}) *firehose.DataFormatConversionConfiguration {
	if len(l) == 0 || l[0] == nil {
		// It is possible to just pass nil here, but this seems to be the
		// canonical form that AWS uses, and is less likely to produce diffs.
		return &firehose.DataFormatConversionConfiguration{
			Enabled: aws.Bool(false),
		}
	}

	m := l[0].(map[string]interface{})

	return &firehose.DataFormatConversionConfiguration{
		Enabled:                   aws.Bool(m["enabled"].(bool)),
		InputFormatConfiguration:  expandInputFormatConfiguration(m["input_format_configuration"].([]interface{})),
		OutputFormatConfiguration: expandOutputFormatConfiguration(m["output_format_configuration"].([]interface{})),
		SchemaConfiguration:       expandSchemaConfiguration(m["schema_configuration"].([]interface{})),
	}
}

func expandInputFormatConfiguration(l []interface{}) *firehose.InputFormatConfiguration {
	if len(l) == 0 || l[0] == nil {
		return nil
	}

	m := l[0].(map[string]interface{})

	return &firehose.InputFormatConfiguration{
		Deserializer: expandDeserializer(m["deserializer"].([]interface{})),
	}
}

func expandDeserializer(l []interface{}) *firehose.Deserializer {
	if len(l) == 0 || l[0] == nil {
		return nil
	}

	m := l[0].(map[string]interface{})

	return &firehose.Deserializer{
		HiveJsonSerDe:  expandHiveJSONSerDe(m["hive_json_ser_de"].([]interface{})),
		OpenXJsonSerDe: expandOpenXJSONSerDe(m["open_x_json_ser_de"].([]interface{})),
	}
}

func expandHiveJSONSerDe(l []interface{}) *firehose.HiveJsonSerDe {
	if len(l) == 0 {
		return nil
	}

	if l[0] == nil {
		return &firehose.HiveJsonSerDe{}
	}

	m := l[0].(map[string]interface{})

	return &firehose.HiveJsonSerDe{
		TimestampFormats: flex.ExpandStringList(m["timestamp_formats"].([]interface{})),
	}
}

func expandOpenXJSONSerDe(l []interface{}) *firehose.OpenXJsonSerDe {
	if len(l) == 0 {
		return nil
	}

	if l[0] == nil {
		return &firehose.OpenXJsonSerDe{}
	}

	m := l[0].(map[string]interface{})

	return &firehose.OpenXJsonSerDe{
		CaseInsensitive:                    aws.Bool(m["case_insensitive"].(bool)),
		ColumnToJsonKeyMappings:            flex.ExpandStringMap(m["column_to_json_key_mappings"].(map[string]interface{})),
		ConvertDotsInJsonKeysToUnderscores: aws.Bool(m["convert_dots_in_json_keys_to_underscores"].(bool)),
	}
}

func expandOutputFormatConfiguration(l []interface{}) *firehose.OutputFormatConfiguration {
	if len(l) == 0 || l[0] == nil {
		return nil
	}

	m := l[0].(map[string]interface{})

	return &firehose.OutputFormatConfiguration{
		Serializer: expandSerializer(m["serializer"].([]interface{})),
	}
}

func expandSerializer(l []interface{}) *firehose.Serializer {
	if len(l) == 0 || l[0] == nil {
		return nil
	}

	m := l[0].(map[string]interface{})

	return &firehose.Serializer{
		OrcSerDe:     expandOrcSerDe(m["orc_ser_de"].([]interface{})),
		ParquetSerDe: expandParquetSerDe(m["parquet_ser_de"].([]interface{})),
	}
}

func expandOrcSerDe(l []interface{}) *firehose.OrcSerDe {
	if len(l) == 0 {
		return nil
	}

	if l[0] == nil {
		return &firehose.OrcSerDe{}
	}

	m := l[0].(map[string]interface{})

	orcSerDe := &firehose.OrcSerDe{
		BlockSizeBytes:                      aws.Int64(int64(m["block_size_bytes"].(int))),
		BloomFilterFalsePositiveProbability: aws.Float64(m["bloom_filter_false_positive_probability"].(float64)),
		Compression:                         aws.String(m["compression"].(string)),
		DictionaryKeyThreshold:              aws.Float64(m["dictionary_key_threshold"].(float64)),
		EnablePadding:                       aws.Bool(m["enable_padding"].(bool)),
		FormatVersion:                       aws.String(m["format_version"].(string)),
		PaddingTolerance:                    aws.Float64(m["padding_tolerance"].(float64)),
		RowIndexStride:                      aws.Int64(int64(m["row_index_stride"].(int))),
		StripeSizeBytes:                     aws.Int64(int64(m["stripe_size_bytes"].(int))),
	}

	if v, ok := m["bloom_filter_columns"].([]interface{}); ok && len(v) > 0 {
		orcSerDe.BloomFilterColumns = flex.ExpandStringList(v)
	}

	return orcSerDe
}

func expandParquetSerDe(l []interface{}) *firehose.ParquetSerDe {
	if len(l) == 0 {
		return nil
	}

	if l[0] == nil {
		return &firehose.ParquetSerDe{}
	}

	m := l[0].(map[string]interface{})

	return &firehose.ParquetSerDe{
		BlockSizeBytes:              aws.Int64(int64(m["block_size_bytes"].(int))),
		Compression:                 aws.String(m["compression"].(string)),
		EnableDictionaryCompression: aws.Bool(m["enable_dictionary_compression"].(bool)),
		MaxPaddingBytes:             aws.Int64(int64(m["max_padding_bytes"].(int))),
		PageSizeBytes:               aws.Int64(int64(m["page_size_bytes"].(int))),
		WriterVersion:               aws.String(m["writer_version"].(string)),
	}
}

func expandSchemaConfiguration(l []interface{}) *firehose.SchemaConfiguration {
	if len(l) == 0 || l[0] == nil {
		return nil
	}

	m := l[0].(map[string]interface{})

	config := &firehose.SchemaConfiguration{
		DatabaseName: aws.String(m["database_name"].(string)),
		RoleARN:      aws.String(m["role_arn"].(string)),
		TableName:    aws.String(m["table_name"].(string)),
		VersionId:    aws.String(m["version_id"].(string)),
	}

	if v, ok := m["catalog_id"].(string); ok && v != "" {
		config.CatalogId = aws.String(v)
	}
	if v, ok := m["region"].(string); ok && v != "" {
		config.Region = aws.String(v)
	}

	return config
}

func extractDynamicPartitioningConfiguration(s3 map[string]interface{}) *firehose.DynamicPartitioningConfiguration {
	config := s3["dynamic_partitioning_configuration"].([]interface{})
	if len(config) == 0 {
		return nil
	}

	dynamicPartitioningConfig := config[0].(map[string]interface{})
	DynamicPartitioningConfiguration := &firehose.DynamicPartitioningConfiguration{
		Enabled: aws.Bool(dynamicPartitioningConfig["enabled"].(bool)),
	}

	if retryDuration, ok := dynamicPartitioningConfig["retry_duration"]; ok {
		DynamicPartitioningConfiguration.RetryOptions = &firehose.RetryOptions{
			DurationInSeconds: aws.Int64(int64(retryDuration.(int))),
		}
	}

	return DynamicPartitioningConfiguration
}

func extractProcessingConfiguration(s3 map[string]interface{}) *firehose.ProcessingConfiguration {
	config := s3["processing_configuration"].([]interface{})
	if len(config) == 0 || config[0] == nil {
		// It is possible to just pass nil here, but this seems to be the
		// canonical form that AWS uses, and is less likely to produce diffs.
		return &firehose.ProcessingConfiguration{
			Enabled:    aws.Bool(false),
			Processors: []*firehose.Processor{},
		}
	}

	processingConfiguration := config[0].(map[string]interface{})

	return &firehose.ProcessingConfiguration{
		Enabled:    aws.Bool(processingConfiguration["enabled"].(bool)),
		Processors: extractProcessors(processingConfiguration["processors"].([]interface{})),
	}
}

func extractProcessors(processingConfigurationProcessors []interface{}) []*firehose.Processor {
	processors := []*firehose.Processor{}

	for _, processor := range processingConfigurationProcessors {
		extractedProcessor := extractProcessor(processor.(map[string]interface{}))
		if extractedProcessor != nil {
			processors = append(processors, extractedProcessor)
		}
	}

	return processors
}

func extractProcessor(processingConfigurationProcessor map[string]interface{}) *firehose.Processor {
	var processor *firehose.Processor
	processorType := processingConfigurationProcessor["type"].(string)
	if processorType != "" {
		processor = &firehose.Processor{
			Type:       aws.String(processorType),
			Parameters: extractProcessorParameters(processingConfigurationProcessor["parameters"].([]interface{})),
		}
	}
	return processor
}

func extractProcessorParameters(processorParameters []interface{}) []*firehose.ProcessorParameter {
	parameters := []*firehose.ProcessorParameter{}

	for _, attr := range processorParameters {
		parameters = append(parameters, extractProcessorParameter(attr.(map[string]interface{})))
	}

	return parameters
}

func extractProcessorParameter(processorParameter map[string]interface{}) *firehose.ProcessorParameter {
	parameter := &firehose.ProcessorParameter{
		ParameterName:  aws.String(processorParameter["parameter_name"].(string)),
		ParameterValue: aws.String(processorParameter["parameter_value"].(string)),
	}

	return parameter
}

func extractEncryptionConfiguration(s3 map[string]interface{}) *firehose.EncryptionConfiguration {
	if key, ok := s3["kms_key_arn"]; ok && len(key.(string)) > 0 {
		return &firehose.EncryptionConfiguration{
			KMSEncryptionConfig: &firehose.KMSEncryptionConfig{
				AWSKMSKeyARN: aws.String(key.(string)),
			},
		}
	}

	return &firehose.EncryptionConfiguration{
		NoEncryptionConfig: aws.String(firehose.NoEncryptionConfigNoEncryption),
	}
}

func extractCloudWatchLoggingConfiguration(s3 map[string]interface{}) *firehose.CloudWatchLoggingOptions {
	config := s3["cloudwatch_logging_options"].([]interface{})
	if len(config) == 0 {
		return nil
	}

	loggingConfig := config[0].(map[string]interface{})
	loggingOptions := &firehose.CloudWatchLoggingOptions{
		Enabled: aws.Bool(loggingConfig["enabled"].(bool)),
	}

	if v, ok := loggingConfig["log_group_name"]; ok {
		loggingOptions.LogGroupName = aws.String(v.(string))
	}

	if v, ok := loggingConfig["log_stream_name"]; ok {
		loggingOptions.LogStreamName = aws.String(v.(string))
	}

	return loggingOptions
}

func extractVPCConfiguration(es map[string]interface{}) *firehose.VpcConfiguration {
	config := es["vpc_config"].([]interface{})
	if len(config) == 0 {
		return nil
	}

	vpcConfig := config[0].(map[string]interface{})

	return &firehose.VpcConfiguration{
		RoleARN:          aws.String(vpcConfig["role_arn"].(string)),
		SubnetIds:        flex.ExpandStringSet(vpcConfig["subnet_ids"].(*schema.Set)),
		SecurityGroupIds: flex.ExpandStringSet(vpcConfig["security_group_ids"].(*schema.Set)),
	}
}

func extractPrefixConfiguration(s3 map[string]interface{}) *string {
	if v, ok := s3["prefix"]; ok {
		return aws.String(v.(string))
	}

	return nil
}

func createRedshiftConfig(d *schema.ResourceData, s3Config *firehose.S3DestinationConfiguration) (*firehose.RedshiftDestinationConfiguration, error) {
	redshiftRaw, ok := d.GetOk("redshift_configuration")
	if !ok {
		return nil, elasticsearchDestinationRequiredParamErr("redshift_configuration", destinationTypeRedshift)
	}
	rl := redshiftRaw.([]interface{})

	redshift := rl[0].(map[string]interface{})

	configuration := &firehose.RedshiftDestinationConfiguration{
		ClusterJDBCURL:  aws.String(redshift["cluster_jdbcurl"].(string)),
		RetryOptions:    extractRedshiftRetryOptions(redshift),
		Password:        aws.String(redshift["password"].(string)),
		Username:        aws.String(redshift["username"].(string)),
		RoleARN:         aws.String(redshift["role_arn"].(string)),
		CopyCommand:     extractCopyCommandConfiguration(redshift),
		S3Configuration: s3Config,
	}

	if _, ok := redshift["cloudwatch_logging_options"]; ok {
		configuration.CloudWatchLoggingOptions = extractCloudWatchLoggingConfiguration(redshift)
	}
	if _, ok := redshift["processing_configuration"]; ok {
		configuration.ProcessingConfiguration = extractProcessingConfiguration(redshift)
	}
	if s3BackupMode, ok := redshift["s3_backup_mode"]; ok {
		configuration.S3BackupMode = aws.String(s3BackupMode.(string))
		configuration.S3BackupConfiguration = expandS3BackupConfig(d.Get("redshift_configuration").([]interface{})[0].(map[string]interface{}))
	}

	return configuration, nil
}

func updateRedshiftConfig(d *schema.ResourceData, s3Update *firehose.S3DestinationUpdate) (*firehose.RedshiftDestinationUpdate, error) {
	redshiftRaw, ok := d.GetOk("redshift_configuration")
	if !ok {
		return nil, elasticsearchDestinationRequiredParamErr("redshift_configuration", destinationTypeRedshift)
	}
	rl := redshiftRaw.([]interface{})

	redshift := rl[0].(map[string]interface{})

	configuration := &firehose.RedshiftDestinationUpdate{
		ClusterJDBCURL: aws.String(redshift["cluster_jdbcurl"].(string)),
		RetryOptions:   extractRedshiftRetryOptions(redshift),
		Password:       aws.String(redshift["password"].(string)),
		Username:       aws.String(redshift["username"].(string)),
		RoleARN:        aws.String(redshift["role_arn"].(string)),
		CopyCommand:    extractCopyCommandConfiguration(redshift),
		S3Update:       s3Update,
	}

	if _, ok := redshift["cloudwatch_logging_options"]; ok {
		configuration.CloudWatchLoggingOptions = extractCloudWatchLoggingConfiguration(redshift)
	}
	if _, ok := redshift["processing_configuration"]; ok {
		configuration.ProcessingConfiguration = extractProcessingConfiguration(redshift)
	}
	if s3BackupMode, ok := redshift["s3_backup_mode"]; ok {
		configuration.S3BackupMode = aws.String(s3BackupMode.(string))
		configuration.S3BackupUpdate = updateS3BackupConfig(d.Get("redshift_configuration").([]interface{})[0].(map[string]interface{}))
		if configuration.S3BackupUpdate != nil {
			// Redshift does not currently support ErrorOutputPrefix,
			// which is set to the empty string within "updateS3BackupConfig",
			// thus we must remove it here to avoid an InvalidArgumentException.
			configuration.S3BackupUpdate.ErrorOutputPrefix = nil
		}
	}

	return configuration, nil
}

func elasticsearchDestinationRequiredParamErr(param, destination string) error {
	return fmt.Errorf(`%q is required when "destination" is %q`, param, destination)
}

func createElasticsearchConfig(d *schema.ResourceData, s3Config *firehose.S3DestinationConfiguration) (*firehose.ElasticsearchDestinationConfiguration, error) {
	esConfig, ok := d.GetOk("elasticsearch_configuration")
	if !ok {
		return nil, elasticsearchDestinationRequiredParamErr("elasticsearch_configuration", destinationTypeElasticsearch)
	}
	esList := esConfig.([]interface{})

	es := esList[0].(map[string]interface{})

	config := &firehose.ElasticsearchDestinationConfiguration{
		BufferingHints:  extractElasticsearchBufferingHints(es),
		IndexName:       aws.String(es["index_name"].(string)),
		RetryOptions:    extractElasticsearchRetryOptions(es),
		RoleARN:         aws.String(es["role_arn"].(string)),
		TypeName:        aws.String(es["type_name"].(string)),
		S3Configuration: s3Config,
	}

	if v, ok := es["domain_arn"]; ok && v.(string) != "" {
		config.DomainARN = aws.String(v.(string))
	}

	if v, ok := es["cluster_endpoint"]; ok && v.(string) != "" {
		config.ClusterEndpoint = aws.String(v.(string))
	}

	if _, ok := es["cloudwatch_logging_options"]; ok {
		config.CloudWatchLoggingOptions = extractCloudWatchLoggingConfiguration(es)
	}

	if _, ok := es["processing_configuration"]; ok {
		config.ProcessingConfiguration = extractProcessingConfiguration(es)
	}

	if indexRotationPeriod, ok := es["index_rotation_period"]; ok {
		config.IndexRotationPeriod = aws.String(indexRotationPeriod.(string))
	}
	if s3BackupMode, ok := es["s3_backup_mode"]; ok {
		config.S3BackupMode = aws.String(s3BackupMode.(string))
	}

	if _, ok := es["vpc_config"]; ok {
		config.VpcConfiguration = extractVPCConfiguration(es)
	}

	return config, nil
}

func updateElasticsearchConfig(d *schema.ResourceData, s3Update *firehose.S3DestinationUpdate) (*firehose.ElasticsearchDestinationUpdate, error) {
	esConfig, ok := d.GetOk("elasticsearch_configuration")
	if !ok {
		return nil, elasticsearchDestinationRequiredParamErr("elasticsearch_configuration", destinationTypeElasticsearch)
	}
	esList := esConfig.([]interface{})

	es := esList[0].(map[string]interface{})

	update := &firehose.ElasticsearchDestinationUpdate{
		BufferingHints: extractElasticsearchBufferingHints(es),
		IndexName:      aws.String(es["index_name"].(string)),
		RetryOptions:   extractElasticsearchRetryOptions(es),
		RoleARN:        aws.String(es["role_arn"].(string)),
		TypeName:       aws.String(es["type_name"].(string)),
		S3Update:       s3Update,
	}

	if v, ok := es["domain_arn"]; ok && v.(string) != "" {
		update.DomainARN = aws.String(v.(string))
	}

	if v, ok := es["cluster_endpoint"]; ok && v.(string) != "" {
		update.ClusterEndpoint = aws.String(v.(string))
	}

	if _, ok := es["cloudwatch_logging_options"]; ok {
		update.CloudWatchLoggingOptions = extractCloudWatchLoggingConfiguration(es)
	}

	if _, ok := es["processing_configuration"]; ok {
		update.ProcessingConfiguration = extractProcessingConfiguration(es)
	}

	if indexRotationPeriod, ok := es["index_rotation_period"]; ok {
		update.IndexRotationPeriod = aws.String(indexRotationPeriod.(string))
	}

	return update, nil
}

func createOpensearchConfig(d *schema.ResourceData, s3Config *firehose.S3DestinationConfiguration) (*firehose.AmazonopensearchserviceDestinationConfiguration, error) {
	esConfig, ok := d.GetOk("opensearch_configuration")
	if !ok {
		return nil, elasticsearchDestinationRequiredParamErr("opensearch_configuration", destinationTypeOpensearch)
	}
	esList := esConfig.([]interface{})

	es := esList[0].(map[string]interface{})

	config := &firehose.AmazonopensearchserviceDestinationConfiguration{
		BufferingHints:  extractOpensearchBufferingHints(es),
		IndexName:       aws.String(es["index_name"].(string)),
		RetryOptions:    extractOpensearchRetryOptions(es),
		RoleARN:         aws.String(es["role_arn"].(string)),
		TypeName:        aws.String(es["type_name"].(string)),
		S3Configuration: s3Config,
	}

	if v, ok := es["domain_arn"]; ok && v.(string) != "" {
		config.DomainARN = aws.String(v.(string))
	}

	if v, ok := es["cluster_endpoint"]; ok && v.(string) != "" {
		config.ClusterEndpoint = aws.String(v.(string))
	}

	if _, ok := es["cloudwatch_logging_options"]; ok {
		config.CloudWatchLoggingOptions = extractCloudWatchLoggingConfiguration(es)
	}

	if _, ok := es["processing_configuration"]; ok {
		config.ProcessingConfiguration = extractProcessingConfiguration(es)
	}

	if indexRotationPeriod, ok := es["index_rotation_period"]; ok {
		config.IndexRotationPeriod = aws.String(indexRotationPeriod.(string))
	}
	if s3BackupMode, ok := es["s3_backup_mode"]; ok {
		config.S3BackupMode = aws.String(s3BackupMode.(string))
	}

	if _, ok := es["vpc_config"]; ok {
		config.VpcConfiguration = extractVPCConfiguration(es)
	}

	return config, nil
}

func updateOpensearchConfig(d *schema.ResourceData, s3Update *firehose.S3DestinationUpdate) (*firehose.AmazonopensearchserviceDestinationUpdate, error) {
	esConfig, ok := d.GetOk("opensearch_configuration")
	if !ok {
		return nil, elasticsearchDestinationRequiredParamErr("elasticsearch_configuration", destinationTypeOpensearch)
	}
	esList := esConfig.([]interface{})

	es := esList[0].(map[string]interface{})

	update := &firehose.AmazonopensearchserviceDestinationUpdate{
		BufferingHints: extractOpensearchBufferingHints(es),
		IndexName:      aws.String(es["index_name"].(string)),
		RetryOptions:   extractOpensearchRetryOptions(es),
		RoleARN:        aws.String(es["role_arn"].(string)),
		TypeName:       aws.String(es["type_name"].(string)),
		S3Update:       s3Update,
	}

	if v, ok := es["domain_arn"]; ok && v.(string) != "" {
		update.DomainARN = aws.String(v.(string))
	}

	if v, ok := es["cluster_endpoint"]; ok && v.(string) != "" {
		update.ClusterEndpoint = aws.String(v.(string))
	}

	if _, ok := es["cloudwatch_logging_options"]; ok {
		update.CloudWatchLoggingOptions = extractCloudWatchLoggingConfiguration(es)
	}

	if _, ok := es["processing_configuration"]; ok {
		update.ProcessingConfiguration = extractProcessingConfiguration(es)
	}

	if indexRotationPeriod, ok := es["index_rotation_period"]; ok {
		update.IndexRotationPeriod = aws.String(indexRotationPeriod.(string))
	}

	return update, nil
}

func createSplunkConfig(d *schema.ResourceData, s3Config *firehose.S3DestinationConfiguration) (*firehose.SplunkDestinationConfiguration, error) {
	splunkRaw, ok := d.GetOk("splunk_configuration")
	if !ok {
		return nil, elasticsearchDestinationRequiredParamErr("splunk_configuration", destinationTypeSplunk)
	}
	sl := splunkRaw.([]interface{})

	splunk := sl[0].(map[string]interface{})

	configuration := &firehose.SplunkDestinationConfiguration{
		HECToken:                          aws.String(splunk["hec_token"].(string)),
		HECEndpointType:                   aws.String(splunk["hec_endpoint_type"].(string)),
		HECEndpoint:                       aws.String(splunk["hec_endpoint"].(string)),
		HECAcknowledgmentTimeoutInSeconds: aws.Int64(int64(splunk["hec_acknowledgment_timeout"].(int))),
		RetryOptions:                      extractSplunkRetryOptions(splunk),
		S3Configuration:                   s3Config,
	}

	if _, ok := splunk["processing_configuration"]; ok {
		configuration.ProcessingConfiguration = extractProcessingConfiguration(splunk)
	}

	if _, ok := splunk["cloudwatch_logging_options"]; ok {
		configuration.CloudWatchLoggingOptions = extractCloudWatchLoggingConfiguration(splunk)
	}
	if s3BackupMode, ok := splunk["s3_backup_mode"]; ok {
		configuration.S3BackupMode = aws.String(s3BackupMode.(string))
	}

	return configuration, nil
}

func updateSplunkConfig(d *schema.ResourceData, s3Update *firehose.S3DestinationUpdate) (*firehose.SplunkDestinationUpdate, error) {
	splunkRaw, ok := d.GetOk("splunk_configuration")
	if !ok {
		return nil, elasticsearchDestinationRequiredParamErr("splunk_configuration", destinationTypeSplunk)
	}
	sl := splunkRaw.([]interface{})

	splunk := sl[0].(map[string]interface{})

	configuration := &firehose.SplunkDestinationUpdate{
		HECToken:                          aws.String(splunk["hec_token"].(string)),
		HECEndpointType:                   aws.String(splunk["hec_endpoint_type"].(string)),
		HECEndpoint:                       aws.String(splunk["hec_endpoint"].(string)),
		HECAcknowledgmentTimeoutInSeconds: aws.Int64(int64(splunk["hec_acknowledgment_timeout"].(int))),
		RetryOptions:                      extractSplunkRetryOptions(splunk),
		S3Update:                          s3Update,
	}

	if _, ok := splunk["processing_configuration"]; ok {
		configuration.ProcessingConfiguration = extractProcessingConfiguration(splunk)
	}

	if _, ok := splunk["cloudwatch_logging_options"]; ok {
		configuration.CloudWatchLoggingOptions = extractCloudWatchLoggingConfiguration(splunk)
	}
	if s3BackupMode, ok := splunk["s3_backup_mode"]; ok {
		configuration.S3BackupMode = aws.String(s3BackupMode.(string))
	}

	return configuration, nil
}

func createHTTPEndpointConfig(d *schema.ResourceData, s3Config *firehose.S3DestinationConfiguration) (*firehose.HttpEndpointDestinationConfiguration, error) {
	HttpEndpointRaw, ok := d.GetOk("http_endpoint_configuration")
	if !ok {
		return nil, elasticsearchDestinationRequiredParamErr("http_endpoint_configuration", destinationTypeHTTPEndpoint)
	}
	sl := HttpEndpointRaw.([]interface{})

	HttpEndpoint := sl[0].(map[string]interface{})

	configuration := &firehose.HttpEndpointDestinationConfiguration{
		RetryOptions:    extractHTTPEndpointRetryOptions(HttpEndpoint),
		RoleARN:         aws.String(HttpEndpoint["role_arn"].(string)),
		S3Configuration: s3Config,
	}

	configuration.EndpointConfiguration = extractHTTPEndpointConfiguration(HttpEndpoint)

	bufferingHints := &firehose.HttpEndpointBufferingHints{}

	if bufferingInterval, ok := HttpEndpoint["buffering_interval"].(int); ok {
		bufferingHints.IntervalInSeconds = aws.Int64(int64(bufferingInterval))
	}
	if bufferingSize, ok := HttpEndpoint["buffering_size"].(int); ok {
		bufferingHints.SizeInMBs = aws.Int64(int64(bufferingSize))
	}
	configuration.BufferingHints = bufferingHints

	if _, ok := HttpEndpoint["processing_configuration"]; ok {
		configuration.ProcessingConfiguration = extractProcessingConfiguration(HttpEndpoint)
	}

	if _, ok := HttpEndpoint["request_configuration"]; ok {
		configuration.RequestConfiguration = extractRequestConfiguration(HttpEndpoint)
	}

	if _, ok := HttpEndpoint["cloudwatch_logging_options"]; ok {
		configuration.CloudWatchLoggingOptions = extractCloudWatchLoggingConfiguration(HttpEndpoint)
	}
	if s3BackupMode, ok := HttpEndpoint["s3_backup_mode"]; ok {
		configuration.S3BackupMode = aws.String(s3BackupMode.(string))
	}

	return configuration, nil
}

func updateHTTPEndpointConfig(d *schema.ResourceData, s3Update *firehose.S3DestinationUpdate) (*firehose.HttpEndpointDestinationUpdate, error) {
	HttpEndpointRaw, ok := d.GetOk("http_endpoint_configuration")
	if !ok {
		return nil, elasticsearchDestinationRequiredParamErr("http_endpoint_configuration", destinationTypeHTTPEndpoint)
	}
	sl := HttpEndpointRaw.([]interface{})

	HttpEndpoint := sl[0].(map[string]interface{})

	configuration := &firehose.HttpEndpointDestinationUpdate{
		RetryOptions: extractHTTPEndpointRetryOptions(HttpEndpoint),
		RoleARN:      aws.String(HttpEndpoint["role_arn"].(string)),
		S3Update:     s3Update,
	}

	configuration.EndpointConfiguration = extractHTTPEndpointConfiguration(HttpEndpoint)

	bufferingHints := &firehose.HttpEndpointBufferingHints{}

	if bufferingInterval, ok := HttpEndpoint["buffering_interval"].(int); ok {
		bufferingHints.IntervalInSeconds = aws.Int64(int64(bufferingInterval))
	}
	if bufferingSize, ok := HttpEndpoint["buffering_size"].(int); ok {
		bufferingHints.SizeInMBs = aws.Int64(int64(bufferingSize))
	}
	configuration.BufferingHints = bufferingHints

	if _, ok := HttpEndpoint["processing_configuration"]; ok {
		configuration.ProcessingConfiguration = extractProcessingConfiguration(HttpEndpoint)
	}

	if _, ok := HttpEndpoint["request_configuration"]; ok {
		configuration.RequestConfiguration = extractRequestConfiguration(HttpEndpoint)
	}

	if _, ok := HttpEndpoint["cloudwatch_logging_options"]; ok {
		configuration.CloudWatchLoggingOptions = extractCloudWatchLoggingConfiguration(HttpEndpoint)
	}

	if s3BackupMode, ok := HttpEndpoint["s3_backup_mode"]; ok {
		configuration.S3BackupMode = aws.String(s3BackupMode.(string))
	}

	return configuration, nil
}

func extractCommonAttributes(ca []interface{}) []*firehose.HttpEndpointCommonAttribute {
	CommonAttributes := make([]*firehose.HttpEndpointCommonAttribute, 0, len(ca))

	for _, raw := range ca {
		data := raw.(map[string]interface{})

		a := &firehose.HttpEndpointCommonAttribute{
			AttributeName:  aws.String(data["name"].(string)),
			AttributeValue: aws.String(data["value"].(string)),
		}
		CommonAttributes = append(CommonAttributes, a)
	}

	return CommonAttributes
}

func extractRequestConfiguration(rc map[string]interface{}) *firehose.HttpEndpointRequestConfiguration {
	config := rc["request_configuration"].([]interface{})
	if len(config) == 0 {
		return nil
	}

	requestConfig := config[0].(map[string]interface{})
	RequestConfiguration := &firehose.HttpEndpointRequestConfiguration{}

	if contentEncoding, ok := requestConfig["content_encoding"]; ok {
		RequestConfiguration.ContentEncoding = aws.String(contentEncoding.(string))
	}

	if commonAttributes, ok := requestConfig["common_attributes"]; ok {
		RequestConfiguration.CommonAttributes = extractCommonAttributes(commonAttributes.([]interface{}))
	}

	return RequestConfiguration
}

func extractHTTPEndpointConfiguration(ep map[string]interface{}) *firehose.HttpEndpointConfiguration {
	endpointConfiguration := &firehose.HttpEndpointConfiguration{
		Url: aws.String(ep["url"].(string)),
	}

	if Name, ok := ep["name"]; ok {
		endpointConfiguration.Name = aws.String(Name.(string))
	}

	if AccessKey, ok := ep["access_key"]; ok {
		endpointConfiguration.AccessKey = aws.String(AccessKey.(string))
	}

	return endpointConfiguration
}

func extractElasticsearchBufferingHints(es map[string]interface{}) *firehose.ElasticsearchBufferingHints {
	bufferingHints := &firehose.ElasticsearchBufferingHints{}

	if bufferingInterval, ok := es["buffering_interval"].(int); ok {
		bufferingHints.IntervalInSeconds = aws.Int64(int64(bufferingInterval))
	}
	if bufferingSize, ok := es["buffering_size"].(int); ok {
		bufferingHints.SizeInMBs = aws.Int64(int64(bufferingSize))
	}

	return bufferingHints
}

func extractOpensearchBufferingHints(es map[string]interface{}) *firehose.AmazonopensearchserviceBufferingHints {
	bufferingHints := &firehose.AmazonopensearchserviceBufferingHints{}

	if bufferingInterval, ok := es["buffering_interval"].(int); ok {
		bufferingHints.IntervalInSeconds = aws.Int64(int64(bufferingInterval))
	}
	if bufferingSize, ok := es["buffering_size"].(int); ok {
		bufferingHints.SizeInMBs = aws.Int64(int64(bufferingSize))
	}

	return bufferingHints
}

func extractElasticsearchRetryOptions(es map[string]interface{}) *firehose.ElasticsearchRetryOptions {
	retryOptions := &firehose.ElasticsearchRetryOptions{}

	if retryDuration, ok := es["retry_duration"].(int); ok {
		retryOptions.DurationInSeconds = aws.Int64(int64(retryDuration))
	}

	return retryOptions
}

func extractOpensearchRetryOptions(es map[string]interface{}) *firehose.AmazonopensearchserviceRetryOptions {
	retryOptions := &firehose.AmazonopensearchserviceRetryOptions{}

	if retryDuration, ok := es["retry_duration"].(int); ok {
		retryOptions.DurationInSeconds = aws.Int64(int64(retryDuration))
	}

	return retryOptions
}

func extractHTTPEndpointRetryOptions(tfMap map[string]interface{}) *firehose.HttpEndpointRetryOptions {
	retryOptions := &firehose.HttpEndpointRetryOptions{}

	if retryDuration, ok := tfMap["retry_duration"].(int); ok {
		retryOptions.DurationInSeconds = aws.Int64(int64(retryDuration))
	}

	return retryOptions
}

func extractRedshiftRetryOptions(redshift map[string]interface{}) *firehose.RedshiftRetryOptions {
	retryOptions := &firehose.RedshiftRetryOptions{}

	if retryDuration, ok := redshift["retry_duration"].(int); ok {
		retryOptions.DurationInSeconds = aws.Int64(int64(retryDuration))
	}

	return retryOptions
}

func extractSplunkRetryOptions(splunk map[string]interface{}) *firehose.SplunkRetryOptions {
	retryOptions := &firehose.SplunkRetryOptions{}

	if retryDuration, ok := splunk["retry_duration"].(int); ok {
		retryOptions.DurationInSeconds = aws.Int64(int64(retryDuration))
	}

	return retryOptions
}

func extractCopyCommandConfiguration(redshift map[string]interface{}) *firehose.CopyCommand {
	cmd := &firehose.CopyCommand{
		DataTableName: aws.String(redshift["data_table_name"].(string)),
	}
	if copyOptions, ok := redshift["copy_options"]; ok {
		cmd.CopyOptions = aws.String(copyOptions.(string))
	}
	if columns, ok := redshift["data_table_columns"]; ok {
		cmd.DataTableColumns = aws.String(columns.(string))
	}

	return cmd
}

func resourceDeliveryStreamCreate(ctx context.Context, d *schema.ResourceData, meta interface{}) diag.Diagnostics {
	var diags diag.Diagnostics

	sn := d.Get("name").(string)

	if err := validateSchema(d); err != nil {
		return sdkdiag.AppendErrorf(diags, "creating Kinesis Firehose Delivery Stream (%s): %s", sn, err)
	}

	conn := meta.(*conns.AWSClient).FirehoseConn()
	input := &firehose.CreateDeliveryStreamInput{
		DeliveryStreamName: aws.String(sn),
		Tags:               GetTagsIn(ctx),
	}

	if v, ok := d.GetOk("kinesis_source_configuration"); ok {
		sourceConfig := createSourceConfig(v.([]interface{})[0].(map[string]interface{}))
		input.KinesisStreamSourceConfiguration = sourceConfig
		input.DeliveryStreamType = aws.String(firehose.DeliveryStreamTypeKinesisStreamAsSource)
	} else {
		input.DeliveryStreamType = aws.String(firehose.DeliveryStreamTypeDirectPut)
	}

	if d.Get("destination").(string) == destinationTypeExtendedS3 {
		extendedS3Config := createExtendedS3Config(d)
		input.ExtendedS3DestinationConfiguration = extendedS3Config
	} else {
		s3Config := createS3Config(d)

		if d.Get("destination").(string) == destinationTypeS3 {
			input.S3DestinationConfiguration = s3Config
		} else if d.Get("destination").(string) == destinationTypeElasticsearch {
			esConfig, err := createElasticsearchConfig(d, s3Config)
			if err != nil {
				return sdkdiag.AppendErrorf(diags, "creating Kinesis Firehose Delivery Stream (%s): %s", sn, err)
			}
<<<<<<< HEAD
			createInput.ElasticsearchDestinationConfiguration = esConfig
		} else if d.Get("destination").(string) == destinationTypeOpensearch {
			esConfig, err := createOpensearchConfig(d, s3Config)
			if err != nil {
				return sdkdiag.AppendErrorf(diags, "creating Kinesis Firehose Delivery Stream (%s): %s", sn, err)
			}
			createInput.AmazonopensearchserviceDestinationConfiguration = esConfig
=======
			input.ElasticsearchDestinationConfiguration = esConfig
>>>>>>> b9cd4c2b
		} else if d.Get("destination").(string) == destinationTypeRedshift {
			rc, err := createRedshiftConfig(d, s3Config)
			if err != nil {
				return sdkdiag.AppendErrorf(diags, "creating Kinesis Firehose Delivery Stream (%s): %s", sn, err)
			}
			input.RedshiftDestinationConfiguration = rc
		} else if d.Get("destination").(string) == destinationTypeSplunk {
			rc, err := createSplunkConfig(d, s3Config)
			if err != nil {
				return sdkdiag.AppendErrorf(diags, "creating Kinesis Firehose Delivery Stream (%s): %s", sn, err)
			}
			input.SplunkDestinationConfiguration = rc
		} else if d.Get("destination").(string) == destinationTypeHTTPEndpoint {
			rc, err := createHTTPEndpointConfig(d, s3Config)
			if err != nil {
				return sdkdiag.AppendErrorf(diags, "creating Kinesis Firehose Delivery Stream (%s): %s", sn, err)
			}
			input.HttpEndpointDestinationConfiguration = rc
		}
	}

	err := retry.RetryContext(ctx, propagationTimeout, func() *retry.RetryError {
		_, err := conn.CreateDeliveryStreamWithContext(ctx, input)
		if err != nil {
			// Access was denied when calling Glue. Please ensure that the role specified in the data format conversion configuration has the necessary permissions.
			if tfawserr.ErrMessageContains(err, firehose.ErrCodeInvalidArgumentException, "Access was denied") {
				return retry.RetryableError(err)
			}

			if tfawserr.ErrMessageContains(err, firehose.ErrCodeInvalidArgumentException, "is not authorized to") {
				return retry.RetryableError(err)
			}

			if tfawserr.ErrMessageContains(err, firehose.ErrCodeInvalidArgumentException, "Please make sure the role specified in VpcConfiguration has permissions") {
				return retry.RetryableError(err)
			}

			// InvalidArgumentException: Verify that the IAM role has access to the Elasticsearch domain.
			if tfawserr.ErrMessageContains(err, firehose.ErrCodeInvalidArgumentException, "Verify that the IAM role has access") {
				return retry.RetryableError(err)
			}

			if tfawserr.ErrMessageContains(err, firehose.ErrCodeInvalidArgumentException, "Firehose is unable to assume role") {
				return retry.RetryableError(err)
			}

			return retry.NonRetryableError(err)
		}

		return nil
	})
	if tfresource.TimedOut(err) {
		_, err = conn.CreateDeliveryStreamWithContext(ctx, input)
	}
	if err != nil {
		return sdkdiag.AppendErrorf(diags, "creating Kinesis Firehose Delivery Stream (%s): %s", sn, err)
	}

	s, err := waitDeliveryStreamCreated(ctx, conn, sn, d.Timeout(schema.TimeoutCreate))

	if err != nil {
		return sdkdiag.AppendErrorf(diags, "creating Kinesis Firehose Delivery Stream (%s): waiting for completion: %s", sn, err)
	}

	d.SetId(aws.StringValue(s.DeliveryStreamARN))
	d.Set("arn", s.DeliveryStreamARN)

	if v, ok := d.GetOk("server_side_encryption"); ok && !isDeliveryStreamOptionDisabled(v) {
		startInput := &firehose.StartDeliveryStreamEncryptionInput{
			DeliveryStreamName:                         aws.String(sn),
			DeliveryStreamEncryptionConfigurationInput: expandDeliveryStreamEncryptionConfigurationInput(v.([]interface{})),
		}

		_, err := conn.StartDeliveryStreamEncryptionWithContext(ctx, startInput)

		if err != nil {
			return sdkdiag.AppendErrorf(diags, "starting Kinesis Firehose Delivery Stream (%s) encryption: %s", sn, err)
		}

		if _, err := waitDeliveryStreamEncryptionEnabled(ctx, conn, sn, d.Timeout(schema.TimeoutCreate)); err != nil {
			return sdkdiag.AppendErrorf(diags, "waiting for Kinesis Firehose Delivery Stream (%s) encryption enable: %s", sn, err)
		}
	}

	return append(diags, resourceDeliveryStreamRead(ctx, d, meta)...)
}

func validateSchema(d *schema.ResourceData) error {
	_, s3Exists := d.GetOk("s3_configuration")
	_, extendedS3Exists := d.GetOk("extended_s3_configuration")

	if d.Get("destination").(string) == destinationTypeExtendedS3 {
		if !extendedS3Exists {
			return fmt.Errorf(
				"When destination is 'extended_s3', extended_s3_configuration is required",
			)
		} else if s3Exists {
			return fmt.Errorf(
				"When destination is 'extended_s3', s3_configuration must not be set",
			)
		}
	} else {
		if !s3Exists {
			return fmt.Errorf(
				"When destination is %s, s3_configuration is required",
				d.Get("destination").(string),
			)
		} else if extendedS3Exists {
			return fmt.Errorf(
				"extended_s3_configuration can only be used when destination is 'extended_s3'",
			)
		}
	}

	return nil
}

func resourceDeliveryStreamUpdate(ctx context.Context, d *schema.ResourceData, meta interface{}) diag.Diagnostics {
	var diags diag.Diagnostics

	sn := d.Get("name").(string)

	if err := validateSchema(d); err != nil {
		return sdkdiag.AppendErrorf(diags, "updating Kinesis Firehose Delivery Stream (%s): %s", sn, err)
	}

	conn := meta.(*conns.AWSClient).FirehoseConn()

	if d.HasChangesExcept("tags", "tags_all") {
		updateInput := &firehose.UpdateDestinationInput{
			DeliveryStreamName:             aws.String(sn),
			CurrentDeliveryStreamVersionId: aws.String(d.Get("version_id").(string)),
			DestinationId:                  aws.String(d.Get("destination_id").(string)),
		}

		if d.Get("destination").(string) == destinationTypeExtendedS3 {
			extendedS3Config := updateExtendedS3Config(d)
			updateInput.ExtendedS3DestinationUpdate = extendedS3Config
		} else {
			s3Config := updateS3Config(d)

			if d.Get("destination").(string) == destinationTypeS3 {
				updateInput.S3DestinationUpdate = s3Config
			} else if d.Get("destination").(string) == destinationTypeElasticsearch {
				esUpdate, err := updateElasticsearchConfig(d, s3Config)
				if err != nil {
					return sdkdiag.AppendErrorf(diags, "updating Kinesis Firehose Delivery Stream (%s): %s", sn, err)
				}
				updateInput.ElasticsearchDestinationUpdate = esUpdate
			} else if d.Get("destination").(string) == destinationTypeOpensearch {
				esUpdate, err := updateOpensearchConfig(d, s3Config)
				if err != nil {
					return sdkdiag.AppendErrorf(diags, "updating Kinesis Firehose Delivery Stream (%s): %s", sn, err)
				}
				updateInput.AmazonopensearchserviceDestinationUpdate = esUpdate
			} else if d.Get("destination").(string) == destinationTypeRedshift {
				// Redshift does not currently support ErrorOutputPrefix,
				// which is set to the empty string within "updateS3Config",
				// thus we must remove it here to avoid an InvalidArgumentException.
				if s3Config != nil {
					s3Config.ErrorOutputPrefix = nil
				}
				rc, err := updateRedshiftConfig(d, s3Config)
				if err != nil {
					return sdkdiag.AppendErrorf(diags, "updating Kinesis Firehose Delivery Stream (%s): %s", sn, err)
				}
				updateInput.RedshiftDestinationUpdate = rc
			} else if d.Get("destination").(string) == destinationTypeSplunk {
				rc, err := updateSplunkConfig(d, s3Config)
				if err != nil {
					return sdkdiag.AppendErrorf(diags, "updating Kinesis Firehose Delivery Stream (%s): %s", sn, err)
				}
				updateInput.SplunkDestinationUpdate = rc
			} else if d.Get("destination").(string) == destinationTypeHTTPEndpoint {
				rc, err := updateHTTPEndpointConfig(d, s3Config)
				if err != nil {
					return sdkdiag.AppendErrorf(diags, "updating Kinesis Firehose Delivery Stream (%s): %s", sn, err)
				}
				updateInput.HttpEndpointDestinationUpdate = rc
			}
		}

		err := retry.RetryContext(ctx, propagationTimeout, func() *retry.RetryError {
			_, err := conn.UpdateDestinationWithContext(ctx, updateInput)
			if err != nil {
				// Access was denied when calling Glue. Please ensure that the role specified in the data format conversion configuration has the necessary permissions.
				if tfawserr.ErrMessageContains(err, firehose.ErrCodeInvalidArgumentException, "Access was denied") {
					return retry.RetryableError(err)
				}

				if tfawserr.ErrMessageContains(err, firehose.ErrCodeInvalidArgumentException, "is not authorized to") {
					return retry.RetryableError(err)
				}

				if tfawserr.ErrMessageContains(err, firehose.ErrCodeInvalidArgumentException, "Please make sure the role specified in VpcConfiguration has permissions") {
					return retry.RetryableError(err)
				}

				// InvalidArgumentException: Verify that the IAM role has access to the Elasticsearch domain.
				if tfawserr.ErrMessageContains(err, firehose.ErrCodeInvalidArgumentException, "Verify that the IAM role has access") {
					return retry.RetryableError(err)
				}

				if tfawserr.ErrMessageContains(err, firehose.ErrCodeInvalidArgumentException, "Firehose is unable to assume role") {
					return retry.RetryableError(err)
				}

				return retry.NonRetryableError(err)
			}

			return nil
		})

		if tfresource.TimedOut(err) {
			_, err = conn.UpdateDestinationWithContext(ctx, updateInput)
		}

		if err != nil {
			return sdkdiag.AppendErrorf(diags, "updating Kinesis Firehose Delivery Stream (%s): %s", sn, err)
		}
	}

	if d.HasChange("server_side_encryption") {
		_, n := d.GetChange("server_side_encryption")
		if isDeliveryStreamOptionDisabled(n) {
			_, err := conn.StopDeliveryStreamEncryptionWithContext(ctx, &firehose.StopDeliveryStreamEncryptionInput{
				DeliveryStreamName: aws.String(sn),
			})

			if err != nil {
				return sdkdiag.AppendErrorf(diags, "stopping Kinesis Firehose Delivery Stream (%s) encryption: %s", sn, err)
			}

			if _, err := waitDeliveryStreamEncryptionDisabled(ctx, conn, sn, d.Timeout(schema.TimeoutUpdate)); err != nil {
				return sdkdiag.AppendErrorf(diags, "waiting for Kinesis Firehose Delivery Stream (%s) encryption disable: %s", sn, err)
			}
		} else {
			startInput := &firehose.StartDeliveryStreamEncryptionInput{
				DeliveryStreamName:                         aws.String(sn),
				DeliveryStreamEncryptionConfigurationInput: expandDeliveryStreamEncryptionConfigurationInput(n.([]interface{})),
			}

			_, err := conn.StartDeliveryStreamEncryptionWithContext(ctx, startInput)

			if err != nil {
				return sdkdiag.AppendErrorf(diags, "starting Kinesis Firehose Delivery Stream (%s) encryption: %s", sn, err)
			}

			if _, err := waitDeliveryStreamEncryptionEnabled(ctx, conn, sn, d.Timeout(schema.TimeoutUpdate)); err != nil {
				return sdkdiag.AppendErrorf(diags, "waiting for Kinesis Firehose Delivery Stream (%s) encryption enable: %s", sn, err)
			}
		}
	}

	return append(diags, resourceDeliveryStreamRead(ctx, d, meta)...)
}

func resourceDeliveryStreamRead(ctx context.Context, d *schema.ResourceData, meta interface{}) diag.Diagnostics {
	var diags diag.Diagnostics
	conn := meta.(*conns.AWSClient).FirehoseConn()

	sn := d.Get("name").(string)
	s, err := FindDeliveryStreamByName(ctx, conn, sn)

	if !d.IsNewResource() && tfresource.NotFound(err) {
		log.Printf("[WARN] Kinesis Firehose Delivery Stream (%s) not found, removing from state", d.Id())
		d.SetId("")
		return diags
	}

	if err != nil {
		return sdkdiag.AppendErrorf(diags, "reading Kinesis Firehose Delivery Stream (%s): %s", sn, err)
	}

	if err := flattenDeliveryStream(d, s); err != nil {
		return sdkdiag.AppendErrorf(diags, "reading Kinesis Firehose Delivery Stream (%s): %s", sn, err)
	}

	return diags
}

func resourceDeliveryStreamDelete(ctx context.Context, d *schema.ResourceData, meta interface{}) diag.Diagnostics {
	var diags diag.Diagnostics
	conn := meta.(*conns.AWSClient).FirehoseConn()

	sn := d.Get("name").(string)
	log.Printf("[DEBUG] Deleting Kinesis Firehose Delivery Stream: (%s)", sn)
	_, err := conn.DeleteDeliveryStreamWithContext(ctx, &firehose.DeleteDeliveryStreamInput{
		DeliveryStreamName: aws.String(sn),
	})

	if tfawserr.ErrCodeEquals(err, firehose.ErrCodeResourceNotFoundException) {
		return diags
	}

	if err != nil {
		return sdkdiag.AppendErrorf(diags, "deleting Kinesis Firehose Delivery Stream (%s): %s", sn, err)
	}

	_, err = waitDeliveryStreamDeleted(ctx, conn, sn, d.Timeout(schema.TimeoutDelete))

	if err != nil {
		return sdkdiag.AppendErrorf(diags, "waiting for Kinesis Firehose Delivery Stream (%s) delete: %s", sn, err)
	}

	return diags
}

func isDeliveryStreamOptionDisabled(v interface{}) bool {
	options := v.([]interface{})
	if len(options) == 0 || options[0] == nil {
		return true
	}
	optionMap := options[0].(map[string]interface{})

	var enabled bool

	if v, ok := optionMap["enabled"]; ok {
		enabled = v.(bool)
	}

	return !enabled
}

func expandDeliveryStreamEncryptionConfigurationInput(tfList []interface{}) *firehose.DeliveryStreamEncryptionConfigurationInput {
	if len(tfList) == 0 {
		return nil
	}

	tfMap, ok := tfList[0].(map[string]interface{})

	if !ok {
		return nil
	}

	apiObject := &firehose.DeliveryStreamEncryptionConfigurationInput{}

	if v, ok := tfMap["key_arn"].(string); ok && v != "" {
		apiObject.KeyARN = aws.String(v)
	}

	if v, ok := tfMap["key_type"].(string); ok && v != "" {
		apiObject.KeyType = aws.String(v)
	}

	return apiObject
}<|MERGE_RESOLUTION|>--- conflicted
+++ resolved
@@ -2871,17 +2871,13 @@
 			if err != nil {
 				return sdkdiag.AppendErrorf(diags, "creating Kinesis Firehose Delivery Stream (%s): %s", sn, err)
 			}
-<<<<<<< HEAD
-			createInput.ElasticsearchDestinationConfiguration = esConfig
+			input.ElasticsearchDestinationConfiguration = esConfig
 		} else if d.Get("destination").(string) == destinationTypeOpensearch {
-			esConfig, err := createOpensearchConfig(d, s3Config)
+			osConfig, err := createOpensearchConfig(d, s3Config)
 			if err != nil {
 				return sdkdiag.AppendErrorf(diags, "creating Kinesis Firehose Delivery Stream (%s): %s", sn, err)
 			}
-			createInput.AmazonopensearchserviceDestinationConfiguration = esConfig
-=======
-			input.ElasticsearchDestinationConfiguration = esConfig
->>>>>>> b9cd4c2b
+			input.AmazonopensearchserviceDestinationConfiguration = osConfig
 		} else if d.Get("destination").(string) == destinationTypeRedshift {
 			rc, err := createRedshiftConfig(d, s3Config)
 			if err != nil {

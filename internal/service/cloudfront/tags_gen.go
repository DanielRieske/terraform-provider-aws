// Code generated by internal/generate/tags/main.go; DO NOT EDIT.
package cloudfront

import (
	"context"
	"fmt"

	"github.com/aws/aws-sdk-go/aws"
	"github.com/aws/aws-sdk-go/service/cloudfront"
	"github.com/aws/aws-sdk-go/service/cloudfront/cloudfrontiface"
	"github.com/hashicorp/terraform-plugin-log/tflog"
	"github.com/hashicorp/terraform-provider-aws/internal/conns"
	"github.com/hashicorp/terraform-provider-aws/internal/logging"
	tftags "github.com/hashicorp/terraform-provider-aws/internal/tags"
	"github.com/hashicorp/terraform-provider-aws/internal/types/option"
	"github.com/hashicorp/terraform-provider-aws/names"
)

// listTags lists cloudfront service tags.
// The identifier is typically the Amazon Resource Name (ARN), although
// it may also be a different identifier depending on the service.
<<<<<<< HEAD
func listTags(ctx context.Context, conn cloudfrontiface.CloudFrontAPI, identifier string) (tftags.KeyValueTags, error) {
=======
func listTags(ctx context.Context, conn *cloudfront.Client, identifier string, optFns ...func(*cloudfront.Options)) (tftags.KeyValueTags, error) {
>>>>>>> eb4056bb
	input := &cloudfront.ListTagsForResourceInput{
		Resource: aws.String(identifier),
	}

<<<<<<< HEAD
	output, err := conn.ListTagsForResourceWithContext(ctx, input)
=======
	output, err := conn.ListTagsForResource(ctx, input, optFns...)
>>>>>>> eb4056bb

	if err != nil {
		return tftags.New(ctx, nil), err
	}

	return KeyValueTags(ctx, output.Tags.Items), nil
}

// ListTags lists cloudfront service tags and set them in Context.
// It is called from outside this package.
func (p *servicePackage) ListTags(ctx context.Context, meta any, identifier string) error {
	tags, err := listTags(ctx, meta.(*conns.AWSClient).CloudFrontConn(ctx), identifier)

	if err != nil {
		return err
	}

	if inContext, ok := tftags.FromContext(ctx); ok {
		inContext.TagsOut = option.Some(tags)
	}

	return nil
}

// []*SERVICE.Tag handling

// Tags returns cloudfront service tags.
func Tags(tags tftags.KeyValueTags) []*cloudfront.Tag {
	result := make([]*cloudfront.Tag, 0, len(tags))

	for k, v := range tags.Map() {
<<<<<<< HEAD
		tag := &cloudfront.Tag{
=======
		tag := awstypes.Tag{
>>>>>>> eb4056bb
			Key:   aws.String(k),
			Value: aws.String(v),
		}

		result = append(result, tag)
	}

	return result
}

// KeyValueTags creates tftags.KeyValueTags from cloudfront service tags.
func KeyValueTags(ctx context.Context, tags []*cloudfront.Tag) tftags.KeyValueTags {
	m := make(map[string]*string, len(tags))

	for _, tag := range tags {
		m[aws.StringValue(tag.Key)] = tag.Value
	}

	return tftags.New(ctx, m)
}

// getTagsIn returns cloudfront service tags from Context.
// nil is returned if there are no input tags.
func getTagsIn(ctx context.Context) []*cloudfront.Tag {
	if inContext, ok := tftags.FromContext(ctx); ok {
		if tags := Tags(inContext.TagsIn.UnwrapOrDefault()); len(tags) > 0 {
			return tags
		}
	}

	return nil
}

// setTagsOut sets cloudfront service tags in Context.
func setTagsOut(ctx context.Context, tags []*cloudfront.Tag) {
	if inContext, ok := tftags.FromContext(ctx); ok {
		inContext.TagsOut = option.Some(KeyValueTags(ctx, tags))
	}
}

// updateTags updates cloudfront service tags.
// The identifier is typically the Amazon Resource Name (ARN), although
// it may also be a different identifier depending on the service.
<<<<<<< HEAD
func updateTags(ctx context.Context, conn cloudfrontiface.CloudFrontAPI, identifier string, oldTagsMap, newTagsMap any) error {
=======
func updateTags(ctx context.Context, conn *cloudfront.Client, identifier string, oldTagsMap, newTagsMap any, optFns ...func(*cloudfront.Options)) error {
>>>>>>> eb4056bb
	oldTags := tftags.New(ctx, oldTagsMap)
	newTags := tftags.New(ctx, newTagsMap)

	ctx = tflog.SetField(ctx, logging.KeyResourceId, identifier)

	removedTags := oldTags.Removed(newTags)
	removedTags = removedTags.IgnoreSystem(names.CloudFront)
	if len(removedTags) > 0 {
		input := &cloudfront.UntagResourceInput{
			Resource: aws.String(identifier),
			TagKeys:  &cloudfront.TagKeys{Items: aws.StringSlice(removedTags.Keys())},
		}

<<<<<<< HEAD
		_, err := conn.UntagResourceWithContext(ctx, input)
=======
		_, err := conn.UntagResource(ctx, input, optFns...)
>>>>>>> eb4056bb

		if err != nil {
			return fmt.Errorf("untagging resource (%s): %w", identifier, err)
		}
	}

	updatedTags := oldTags.Updated(newTags)
	updatedTags = updatedTags.IgnoreSystem(names.CloudFront)
	if len(updatedTags) > 0 {
		input := &cloudfront.TagResourceInput{
			Resource: aws.String(identifier),
			Tags:     &cloudfront.Tags{Items: Tags(updatedTags)},
		}

<<<<<<< HEAD
		_, err := conn.TagResourceWithContext(ctx, input)
=======
		_, err := conn.TagResource(ctx, input, optFns...)
>>>>>>> eb4056bb

		if err != nil {
			return fmt.Errorf("tagging resource (%s): %w", identifier, err)
		}
	}

	return nil
}

// UpdateTags updates cloudfront service tags.
// It is called from outside this package.
func (p *servicePackage) UpdateTags(ctx context.Context, meta any, identifier string, oldTags, newTags any) error {
<<<<<<< HEAD
	return updateTags(ctx, meta.(*conns.AWSClient).CloudFrontConn(ctx), identifier, oldTags, newTags)
=======
	return updateTags(ctx, meta.(*conns.AWSClient).CloudFrontClient(ctx), identifier, oldTags, newTags)
>>>>>>> eb4056bb
}<|MERGE_RESOLUTION|>--- conflicted
+++ resolved
@@ -5,9 +5,9 @@
 	"context"
 	"fmt"
 
-	"github.com/aws/aws-sdk-go/aws"
-	"github.com/aws/aws-sdk-go/service/cloudfront"
-	"github.com/aws/aws-sdk-go/service/cloudfront/cloudfrontiface"
+	"github.com/aws/aws-sdk-go-v2/aws"
+	"github.com/aws/aws-sdk-go-v2/service/cloudfront"
+	awstypes "github.com/aws/aws-sdk-go-v2/service/cloudfront/types"
 	"github.com/hashicorp/terraform-plugin-log/tflog"
 	"github.com/hashicorp/terraform-provider-aws/internal/conns"
 	"github.com/hashicorp/terraform-provider-aws/internal/logging"
@@ -19,20 +19,12 @@
 // listTags lists cloudfront service tags.
 // The identifier is typically the Amazon Resource Name (ARN), although
 // it may also be a different identifier depending on the service.
-<<<<<<< HEAD
-func listTags(ctx context.Context, conn cloudfrontiface.CloudFrontAPI, identifier string) (tftags.KeyValueTags, error) {
-=======
 func listTags(ctx context.Context, conn *cloudfront.Client, identifier string, optFns ...func(*cloudfront.Options)) (tftags.KeyValueTags, error) {
->>>>>>> eb4056bb
 	input := &cloudfront.ListTagsForResourceInput{
 		Resource: aws.String(identifier),
 	}
 
-<<<<<<< HEAD
-	output, err := conn.ListTagsForResourceWithContext(ctx, input)
-=======
 	output, err := conn.ListTagsForResource(ctx, input, optFns...)
->>>>>>> eb4056bb
 
 	if err != nil {
 		return tftags.New(ctx, nil), err
@@ -44,7 +36,7 @@
 // ListTags lists cloudfront service tags and set them in Context.
 // It is called from outside this package.
 func (p *servicePackage) ListTags(ctx context.Context, meta any, identifier string) error {
-	tags, err := listTags(ctx, meta.(*conns.AWSClient).CloudFrontConn(ctx), identifier)
+	tags, err := listTags(ctx, meta.(*conns.AWSClient).CloudFrontClient(ctx), identifier)
 
 	if err != nil {
 		return err
@@ -60,15 +52,11 @@
 // []*SERVICE.Tag handling
 
 // Tags returns cloudfront service tags.
-func Tags(tags tftags.KeyValueTags) []*cloudfront.Tag {
-	result := make([]*cloudfront.Tag, 0, len(tags))
+func Tags(tags tftags.KeyValueTags) []awstypes.Tag {
+	result := make([]awstypes.Tag, 0, len(tags))
 
 	for k, v := range tags.Map() {
-<<<<<<< HEAD
-		tag := &cloudfront.Tag{
-=======
 		tag := awstypes.Tag{
->>>>>>> eb4056bb
 			Key:   aws.String(k),
 			Value: aws.String(v),
 		}
@@ -80,11 +68,11 @@
 }
 
 // KeyValueTags creates tftags.KeyValueTags from cloudfront service tags.
-func KeyValueTags(ctx context.Context, tags []*cloudfront.Tag) tftags.KeyValueTags {
+func KeyValueTags(ctx context.Context, tags []awstypes.Tag) tftags.KeyValueTags {
 	m := make(map[string]*string, len(tags))
 
 	for _, tag := range tags {
-		m[aws.StringValue(tag.Key)] = tag.Value
+		m[aws.ToString(tag.Key)] = tag.Value
 	}
 
 	return tftags.New(ctx, m)
@@ -92,7 +80,7 @@
 
 // getTagsIn returns cloudfront service tags from Context.
 // nil is returned if there are no input tags.
-func getTagsIn(ctx context.Context) []*cloudfront.Tag {
+func getTagsIn(ctx context.Context) []awstypes.Tag {
 	if inContext, ok := tftags.FromContext(ctx); ok {
 		if tags := Tags(inContext.TagsIn.UnwrapOrDefault()); len(tags) > 0 {
 			return tags
@@ -103,7 +91,7 @@
 }
 
 // setTagsOut sets cloudfront service tags in Context.
-func setTagsOut(ctx context.Context, tags []*cloudfront.Tag) {
+func setTagsOut(ctx context.Context, tags []awstypes.Tag) {
 	if inContext, ok := tftags.FromContext(ctx); ok {
 		inContext.TagsOut = option.Some(KeyValueTags(ctx, tags))
 	}
@@ -112,11 +100,7 @@
 // updateTags updates cloudfront service tags.
 // The identifier is typically the Amazon Resource Name (ARN), although
 // it may also be a different identifier depending on the service.
-<<<<<<< HEAD
-func updateTags(ctx context.Context, conn cloudfrontiface.CloudFrontAPI, identifier string, oldTagsMap, newTagsMap any) error {
-=======
 func updateTags(ctx context.Context, conn *cloudfront.Client, identifier string, oldTagsMap, newTagsMap any, optFns ...func(*cloudfront.Options)) error {
->>>>>>> eb4056bb
 	oldTags := tftags.New(ctx, oldTagsMap)
 	newTags := tftags.New(ctx, newTagsMap)
 
@@ -127,14 +111,10 @@
 	if len(removedTags) > 0 {
 		input := &cloudfront.UntagResourceInput{
 			Resource: aws.String(identifier),
-			TagKeys:  &cloudfront.TagKeys{Items: aws.StringSlice(removedTags.Keys())},
+			TagKeys:  &awstypes.TagKeys{Items: removedTags.Keys()},
 		}
 
-<<<<<<< HEAD
-		_, err := conn.UntagResourceWithContext(ctx, input)
-=======
 		_, err := conn.UntagResource(ctx, input, optFns...)
->>>>>>> eb4056bb
 
 		if err != nil {
 			return fmt.Errorf("untagging resource (%s): %w", identifier, err)
@@ -146,14 +126,10 @@
 	if len(updatedTags) > 0 {
 		input := &cloudfront.TagResourceInput{
 			Resource: aws.String(identifier),
-			Tags:     &cloudfront.Tags{Items: Tags(updatedTags)},
+			Tags:     &awstypes.Tags{Items: Tags(updatedTags)},
 		}
 
-<<<<<<< HEAD
-		_, err := conn.TagResourceWithContext(ctx, input)
-=======
 		_, err := conn.TagResource(ctx, input, optFns...)
->>>>>>> eb4056bb
 
 		if err != nil {
 			return fmt.Errorf("tagging resource (%s): %w", identifier, err)
@@ -166,9 +142,5 @@
 // UpdateTags updates cloudfront service tags.
 // It is called from outside this package.
 func (p *servicePackage) UpdateTags(ctx context.Context, meta any, identifier string, oldTags, newTags any) error {
-<<<<<<< HEAD
-	return updateTags(ctx, meta.(*conns.AWSClient).CloudFrontConn(ctx), identifier, oldTags, newTags)
-=======
 	return updateTags(ctx, meta.(*conns.AWSClient).CloudFrontClient(ctx), identifier, oldTags, newTags)
->>>>>>> eb4056bb
 }
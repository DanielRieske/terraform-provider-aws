--- conflicted
+++ resolved
@@ -105,19 +105,11 @@
 										ForceNew:     true,
 										ValidateFunc: validation.IntBetween(1, 16000),
 									},
-<<<<<<< HEAD
 									"volume_type": {
 										Type:             schema.TypeString,
 										Optional:         true,
 										ForceNew:         true,
 										ValidateDiagFunc: enum.Validate[awstypes.EbsVolumeType](),
-=======
-									names.AttrVolumeType: {
-										Type:         schema.TypeString,
-										Optional:     true,
-										ForceNew:     true,
-										ValidateFunc: validation.StringInSlice(imagebuilder.EbsVolumeType_Values(), false),
->>>>>>> d5a0a582
 									},
 								},
 							},
@@ -498,13 +490,8 @@
 		apiObject.Encrypted = aws.Bool(v)
 	}
 
-<<<<<<< HEAD
 	if v, ok := tfMap["iops"].(int); ok && v != 0 {
 		apiObject.Iops = aws.Int32(int32(v))
-=======
-	if v, ok := tfMap[names.AttrIOPS].(int); ok && v != 0 {
-		apiObject.Iops = aws.Int64(int64(v))
->>>>>>> d5a0a582
 	}
 
 	if v, ok := tfMap[names.AttrKMSKeyID].(string); ok && v != "" {
@@ -515,7 +502,6 @@
 		apiObject.SnapshotId = aws.String(v)
 	}
 
-<<<<<<< HEAD
 	if v, ok := tfMap["throughput"].(int); ok && v != 0 {
 		apiObject.Throughput = aws.Int32(int32(v))
 	}
@@ -526,18 +512,6 @@
 
 	if v, ok := tfMap["volume_type"].(string); ok && v != "" {
 		apiObject.VolumeType = awstypes.EbsVolumeType(v)
-=======
-	if v, ok := tfMap[names.AttrThroughput].(int); ok && v != 0 {
-		apiObject.Throughput = aws.Int64(int64(v))
-	}
-
-	if v, ok := tfMap[names.AttrVolumeSize].(int); ok && v != 0 {
-		apiObject.VolumeSize = aws.Int64(int64(v))
-	}
-
-	if v, ok := tfMap[names.AttrVolumeType].(string); ok && v != "" {
-		apiObject.VolumeType = aws.String(v)
->>>>>>> d5a0a582
 	}
 
 	return apiObject
@@ -631,21 +605,13 @@
 	tfMap := map[string]interface{}{}
 
 	if v := apiObject.Name; v != nil {
-<<<<<<< HEAD
 		tfMap["name"] = aws.ToString(v)
-=======
-		tfMap[names.AttrName] = aws.StringValue(v)
->>>>>>> d5a0a582
 	}
 
 	if v := apiObject.Value; v != nil {
 		// ImageBuilder API quirk
 		// Even though Value is a slice, only one element is accepted.
-<<<<<<< HEAD
 		tfMap["value"] = aws.StringSlice(v)[0]
-=======
-		tfMap[names.AttrValue] = aws.StringValueSlice(v)[0]
->>>>>>> d5a0a582
 	}
 
 	return tfMap
@@ -673,7 +639,6 @@
 	tfMap := map[string]interface{}{}
 
 	if v := apiObject.DeleteOnTermination; v != nil {
-<<<<<<< HEAD
 		tfMap["delete_on_termination"] = strconv.FormatBool(aws.ToBool(v))
 	}
 
@@ -702,38 +667,6 @@
 	}
 
 	tfMap["volume_type"] = apiObject.VolumeType
-=======
-		tfMap[names.AttrDeleteOnTermination] = strconv.FormatBool(aws.BoolValue(v))
-	}
-
-	if v := apiObject.Encrypted; v != nil {
-		tfMap[names.AttrEncrypted] = strconv.FormatBool(aws.BoolValue(v))
-	}
-
-	if v := apiObject.Iops; v != nil {
-		tfMap[names.AttrIOPS] = aws.Int64Value(v)
-	}
-
-	if v := apiObject.KmsKeyId; v != nil {
-		tfMap[names.AttrKMSKeyID] = aws.StringValue(v)
-	}
-
-	if v := apiObject.SnapshotId; v != nil {
-		tfMap[names.AttrSnapshotID] = aws.StringValue(v)
-	}
-
-	if v := apiObject.Throughput; v != nil {
-		tfMap[names.AttrThroughput] = aws.Int64Value(v)
-	}
-
-	if v := apiObject.VolumeSize; v != nil {
-		tfMap[names.AttrVolumeSize] = aws.Int64Value(v)
-	}
-
-	if v := apiObject.VolumeType; v != nil {
-		tfMap[names.AttrVolumeType] = aws.StringValue(v)
-	}
->>>>>>> d5a0a582
 
 	return tfMap
 }
@@ -742,11 +675,7 @@
 	tfMap := map[string]interface{}{}
 
 	if v := apiObject.DeviceName; v != nil {
-<<<<<<< HEAD
 		tfMap["device_name"] = aws.ToString(v)
-=======
-		tfMap[names.AttrDeviceName] = aws.StringValue(v)
->>>>>>> d5a0a582
 	}
 
 	if v := apiObject.Ebs; v != nil {
@@ -758,11 +687,7 @@
 	}
 
 	if v := apiObject.VirtualName; v != nil {
-<<<<<<< HEAD
 		tfMap["virtual_name"] = aws.ToString(v)
-=======
-		tfMap[names.AttrVirtualName] = aws.StringValue(v)
->>>>>>> d5a0a582
 	}
 
 	return tfMap

--- conflicted
+++ resolved
@@ -21,6 +21,7 @@
 	"github.com/hashicorp/terraform-provider-aws/internal/errs"
 	"github.com/hashicorp/terraform-provider-aws/internal/errs/sdkdiag"
 	"github.com/hashicorp/terraform-provider-aws/internal/flex"
+	tfslices "github.com/hashicorp/terraform-provider-aws/internal/slices"
 	tftags "github.com/hashicorp/terraform-provider-aws/internal/tags"
 	"github.com/hashicorp/terraform-provider-aws/internal/tfresource"
 	"github.com/hashicorp/terraform-provider-aws/internal/verify"
@@ -52,31 +53,17 @@
 				Computed: true,
 			},
 			"connection_properties": {
-				Type:      schema.TypeMap,
-				Optional:  true,
-				Sensitive: true,
-<<<<<<< HEAD
-				// Temporary workaround for missing enum values in the SDK
-				ValidateFunc: mapKeyInSlice(getConnectionPropertyKeyValues(), false),
-				Elem:         &schema.Schema{Type: schema.TypeString},
+				Type:             schema.TypeMap,
+				Optional:         true,
+				Sensitive:        true,
+				ValidateDiagFunc: verify.MapKeysAre(validation.ToDiagFunc(validation.StringInSlice(connectionPropertyKey_Values(), false))),
+				Elem:             &schema.Schema{Type: schema.TypeString},
 			},
 			"connection_type": {
-				Type:     schema.TypeString,
-				Optional: true,
-				Default:  glue.ConnectionTypeJdbc,
-				// Temporary workaround for missing enum values in the SDK
-				ValidateFunc: validation.StringInSlice(getConnectionTypeValues(), false),
-=======
-				// ValidateDiagFunc: enum.Validate[awstypes.ConnectionPropertyKey](),
-				ValidateFunc: mapKeyInSlice(enum.Slice(awstypes.ConnectionPropertyKey("").Values()...), false),
-				Elem:         &schema.Schema{Type: schema.TypeString},
-			},
-			"connection_type": {
-				Type:             schema.TypeString,
-				Optional:         true,
-				Default:          awstypes.ConnectionTypeJdbc,
-				ValidateDiagFunc: enum.Validate[awstypes.ConnectionType](),
->>>>>>> 90a2781d
+				Type:         schema.TypeString,
+				Optional:     true,
+				Default:      awstypes.ConnectionTypeJdbc,
+				ValidateFunc: validation.StringInSlice(connectionType_Values(), false),
 			},
 			names.AttrDescription: {
 				Type:         schema.TypeString,
@@ -333,38 +320,10 @@
 	return []map[string]interface{}{m}
 }
 
-func getConnectionPropertyKeyValues() []string {
-	connectionPropertyKeys := glue.ConnectionPropertyKey_Values()
-	missingCOnnectionPropertyKeys := []string{"SparkProperties"}
-	for _, missingConnectionPropertyKey := range missingCOnnectionPropertyKeys {
-		found := false
-		for _, connectionPropertyKey := range connectionPropertyKeys {
-			if connectionPropertyKey == missingConnectionPropertyKey {
-				found = true
-				break
-			}
-		}
-		if !found {
-			connectionPropertyKeys = append(connectionPropertyKeys, missingConnectionPropertyKey)
-		}
-	}
-	return connectionPropertyKeys
-}
-
-func getConnectionTypeValues() []string {
-	connectionTypes := glue.ConnectionType_Values()
-	missingConnectionTypes := []string{"AZURECOSMOS", "AZURESQL", "BIGQUERY", "OPENSEARCH", "SNOWFLAKE"}
-	for _, missingConnectionType := range missingConnectionTypes {
-		found := false
-		for _, connectionType := range connectionTypes {
-			if connectionType == missingConnectionType {
-				found = true
-				break
-			}
-		}
-		if !found {
-			connectionTypes = append(connectionTypes, missingConnectionType)
-		}
-	}
-	return connectionTypes
+func connectionPropertyKey_Values() []string {
+	return tfslices.AppendUnique(enum.Values[awstypes.ConnectionPropertyKey](), "SparkProperties")
+}
+
+func connectionType_Values() []string {
+	return tfslices.AppendUnique(enum.Values[awstypes.ConnectionType](), "AZURECOSMOS", "AZURESQL", "BIGQUERY", "OPENSEARCH", "SNOWFLAKE")
 }
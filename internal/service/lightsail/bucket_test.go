package lightsail_test

import (
	"context"
	"errors"
	"fmt"
	"regexp"
	"strings"
	"testing"

	"github.com/aws/aws-sdk-go-v2/service/lightsail"
	sdkacctest "github.com/hashicorp/terraform-plugin-testing/helper/acctest"
	"github.com/hashicorp/terraform-plugin-testing/helper/resource"
	"github.com/hashicorp/terraform-plugin-testing/terraform"
	"github.com/hashicorp/terraform-provider-aws/internal/acctest"
	"github.com/hashicorp/terraform-provider-aws/internal/conns"
	"github.com/hashicorp/terraform-provider-aws/internal/create"
	tflightsail "github.com/hashicorp/terraform-provider-aws/internal/service/lightsail"
	"github.com/hashicorp/terraform-provider-aws/internal/tfresource"
	"github.com/hashicorp/terraform-provider-aws/names"
)

func TestAccLightsailBucket_basic(t *testing.T) {
	ctx := acctest.Context(t)
	rName := sdkacctest.RandomWithPrefix(acctest.ResourcePrefix)
	resourceName := "aws_lightsail_bucket.test"

	resource.ParallelTest(t, resource.TestCase{
		PreCheck: func() {
			acctest.PreCheck(ctx, t)
			acctest.PreCheckPartitionHasService(t, strings.ToLower(lightsail.ServiceID))
			testAccPreCheck(ctx, t)
		},
		ErrorCheck:               acctest.ErrorCheck(t, strings.ToLower(lightsail.ServiceID)),
		ProtoV5ProviderFactories: acctest.ProtoV5ProviderFactories,
		CheckDestroy:             testAccCheckBucketDestroy(ctx),
		Steps: []resource.TestStep{
			{
				Config: testAccBucketConfig_basic(rName),
				Check: resource.ComposeTestCheckFunc(
					testAccCheckBucketExists(ctx, resourceName),
					acctest.MatchResourceAttrRegionalARN(resourceName, "arn", "lightsail", regexp.MustCompile(`Bucket/.+`)),
					resource.TestCheckResourceAttrSet(resourceName, "availability_zone"),
					resource.TestCheckResourceAttr(resourceName, "bundle_id", "small_1_0"),
					resource.TestCheckResourceAttrSet(resourceName, "created_at"),
					resource.TestCheckResourceAttr(resourceName, "name", rName),
					resource.TestCheckResourceAttrSet(resourceName, "region"),
					resource.TestCheckResourceAttrSet(resourceName, "support_code"),
					resource.TestCheckResourceAttr(resourceName, "tags.%", "0"),
					resource.TestCheckResourceAttrSet(resourceName, "url"),
				),
			},
			{
				ResourceName:      resourceName,
				ImportState:       true,
				ImportStateVerify: true,
			},
		},
	})
}

func TestAccLightsailBucket_BundleId(t *testing.T) {
	ctx := acctest.Context(t)
	rName := sdkacctest.RandomWithPrefix(acctest.ResourcePrefix)
	resourceName := "aws_lightsail_bucket.test"
	bundle1 := "small_1_0"
	bundle2 := "medium_1_0"

	resource.ParallelTest(t, resource.TestCase{
		PreCheck: func() {
			acctest.PreCheck(ctx, t)
			acctest.PreCheckPartitionHasService(t, strings.ToLower(lightsail.ServiceID))
			testAccPreCheck(ctx, t)
		},
		ErrorCheck:               acctest.ErrorCheck(t, strings.ToLower(lightsail.ServiceID)),
		ProtoV5ProviderFactories: acctest.ProtoV5ProviderFactories,
		CheckDestroy:             testAccCheckBucketDestroy(ctx),
		Steps: []resource.TestStep{
			{
				Config: testAccBucketConfig_bundleId(rName, bundle1),
				Check: resource.ComposeTestCheckFunc(
					testAccCheckBucketExists(ctx, resourceName),
					resource.TestCheckResourceAttr(resourceName, "bundle_id", bundle1),
				),
			},
			{
				ResourceName:      resourceName,
				ImportState:       true,
				ImportStateVerify: true,
			},
			{
				Config: testAccBucketConfig_bundleId(rName, bundle2),
				Check: resource.ComposeTestCheckFunc(
					testAccCheckBucketExists(ctx, resourceName),
					resource.TestCheckResourceAttr(resourceName, "bundle_id", bundle2),
				),
			},
		},
	})
}

func TestAccLightsailBucket_disappears(t *testing.T) {
	ctx := acctest.Context(t)
	rName := sdkacctest.RandomWithPrefix(acctest.ResourcePrefix)
	resourceName := "aws_lightsail_bucket.test"

	resource.ParallelTest(t, resource.TestCase{
		PreCheck: func() {
			acctest.PreCheck(ctx, t)
			acctest.PreCheckPartitionHasService(t, strings.ToLower(lightsail.ServiceID))
			testAccPreCheck(ctx, t)
		},
		ErrorCheck:               acctest.ErrorCheck(t, strings.ToLower(lightsail.ServiceID)),
		ProtoV5ProviderFactories: acctest.ProtoV5ProviderFactories,
		CheckDestroy:             testAccCheckBucketDestroy(ctx),
		Steps: []resource.TestStep{
			{
				Config: testAccBucketConfig_basic(rName),
				Check: resource.ComposeTestCheckFunc(
					testAccCheckBucketExists(ctx, resourceName),
					acctest.CheckResourceDisappears(ctx, acctest.Provider, tflightsail.ResourceBucket(), resourceName),
				),
				ExpectNonEmptyPlan: true,
			},
		},
	})
}

func TestAccLightsailBucket_tags(t *testing.T) {
	ctx := acctest.Context(t)
	resourceName := "aws_lightsail_bucket.test"
	rName := sdkacctest.RandomWithPrefix(acctest.ResourcePrefix)

	resource.ParallelTest(t, resource.TestCase{
		PreCheck: func() {
			acctest.PreCheck(ctx, t)
			acctest.PreCheckPartitionHasService(t, strings.ToLower(lightsail.ServiceID))
			testAccPreCheck(ctx, t)
		},
		ErrorCheck:               acctest.ErrorCheck(t, strings.ToLower(lightsail.ServiceID)),
		ProtoV5ProviderFactories: acctest.ProtoV5ProviderFactories,
		CheckDestroy:             testAccCheckBucketDestroy(ctx),
		Steps: []resource.TestStep{
			{
				Config: testAccBucketConfig_tags1(rName, "key1", "value1"),
				Check: resource.ComposeTestCheckFunc(
					testAccCheckBucketExists(ctx, resourceName),
					resource.TestCheckResourceAttr(resourceName, "tags.%", "1"),
					resource.TestCheckResourceAttr(resourceName, "tags.key1", "value1"),
				),
			},
			{
				ResourceName:      resourceName,
				ImportState:       true,
				ImportStateVerify: true,
			},
			{
				Config: testAccBucketConfig_tags2(rName, "key1", "value1updated", "key2", "value2"),
				Check: resource.ComposeTestCheckFunc(
					testAccCheckBucketExists(ctx, resourceName),
					resource.TestCheckResourceAttr(resourceName, "tags.%", "2"),
					resource.TestCheckResourceAttr(resourceName, "tags.key1", "value1updated"),
					resource.TestCheckResourceAttr(resourceName, "tags.key2", "value2"),
				),
			},
			{
				Config: testAccBucketConfig_tags1(rName, "key2", "value2"),
				Check: resource.ComposeTestCheckFunc(
					testAccCheckBucketExists(ctx, resourceName),
					resource.TestCheckResourceAttr(resourceName, "tags.%", "1"),
					resource.TestCheckResourceAttr(resourceName, "tags.key2", "value2"),
				),
			},
		},
	})
}

func testAccCheckBucketExists(ctx context.Context, resourceName string) resource.TestCheckFunc {
	return func(s *terraform.State) error {
		rs, ok := s.RootModule().Resources[resourceName]
		if !ok {
			return fmt.Errorf("Resource not found: %s", resourceName)
		}

		if rs.Primary.ID == "" {
			return fmt.Errorf("Resource (%s) ID not set", resourceName)
		}

<<<<<<< HEAD
		conn := acctest.Provider.Meta().(*conns.AWSClient).LightsailClient()
=======
		conn := acctest.Provider.Meta().(*conns.AWSClient).LightsailConn(ctx)
>>>>>>> 258dd327

		out, err := tflightsail.FindBucketById(ctx, conn, rs.Primary.ID)

		if err != nil {
			return err
		}

		if out == nil {
			return fmt.Errorf("Bucket %q does not exist", rs.Primary.ID)
		}

		return nil
	}
}

func testAccCheckBucketDestroy(ctx context.Context) resource.TestCheckFunc {
	return func(s *terraform.State) error {
<<<<<<< HEAD
		conn := acctest.Provider.Meta().(*conns.AWSClient).LightsailClient()
=======
		conn := acctest.Provider.Meta().(*conns.AWSClient).LightsailConn(ctx)
>>>>>>> 258dd327

		for _, rs := range s.RootModule().Resources {
			if rs.Type != "aws_lightsail_bucket" {
				continue
			}

			_, err := tflightsail.FindBucketById(ctx, conn, rs.Primary.ID)

			if tfresource.NotFound(err) {
				continue
			}

			if err != nil {
				return err
			}

			return create.Error(names.Lightsail, create.ErrActionCheckingDestroyed, tflightsail.ResBucket, rs.Primary.ID, errors.New("still exists"))
		}

		return nil
	}
}

func testAccBucketConfig_basic(rName string) string {
	return fmt.Sprintf(`
resource "aws_lightsail_bucket" "test" {
  name      = %[1]q
  bundle_id = "small_1_0"
}
`, rName)
}

func testAccBucketConfig_bundleId(rName string, rBundleId string) string {
	return fmt.Sprintf(`
resource "aws_lightsail_bucket" "test" {
  name      = %[1]q
  bundle_id = %[2]q
}
`, rName, rBundleId)
}

func testAccBucketConfig_tags1(rName string, tagKey1, tagValue1 string) string {
	return fmt.Sprintf(`
resource "aws_lightsail_bucket" "test" {
  name      = %[1]q
  bundle_id = "small_1_0"
  tags = {
    %[2]q = %[3]q
  }
}
`, rName, tagKey1, tagValue1)
}

func testAccBucketConfig_tags2(rName, tagKey1, tagValue1, tagKey2, tagValue2 string) string {
	return fmt.Sprintf(`
resource "aws_lightsail_bucket" "test" {
  name      = %[1]q
  bundle_id = "small_1_0"
  tags = {
    %[2]q = %[3]q
    %[4]q = %[5]q
  }
}
`, rName, tagKey1, tagValue1, tagKey2, tagValue2)
}<|MERGE_RESOLUTION|>--- conflicted
+++ resolved
@@ -186,11 +186,7 @@
 			return fmt.Errorf("Resource (%s) ID not set", resourceName)
 		}
 
-<<<<<<< HEAD
-		conn := acctest.Provider.Meta().(*conns.AWSClient).LightsailClient()
-=======
-		conn := acctest.Provider.Meta().(*conns.AWSClient).LightsailConn(ctx)
->>>>>>> 258dd327
+		conn := acctest.Provider.Meta().(*conns.AWSClient).LightsailClient(ctx)
 
 		out, err := tflightsail.FindBucketById(ctx, conn, rs.Primary.ID)
 
@@ -208,11 +204,7 @@
 
 func testAccCheckBucketDestroy(ctx context.Context) resource.TestCheckFunc {
 	return func(s *terraform.State) error {
-<<<<<<< HEAD
-		conn := acctest.Provider.Meta().(*conns.AWSClient).LightsailClient()
-=======
-		conn := acctest.Provider.Meta().(*conns.AWSClient).LightsailConn(ctx)
->>>>>>> 258dd327
+		conn := acctest.Provider.Meta().(*conns.AWSClient).LightsailClient(ctx)
 
 		for _, rs := range s.RootModule().Resources {
 			if rs.Type != "aws_lightsail_bucket" {

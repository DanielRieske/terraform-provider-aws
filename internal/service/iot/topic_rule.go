--- conflicted
+++ resolved
@@ -82,27 +82,6 @@
 					Type:     schema.TypeString,
 					Computed: true,
 				},
-<<<<<<< HEAD
-			},
-			names.AttrCloudWatchLogs: {
-				Type:     schema.TypeSet,
-				Optional: true,
-				Elem: &schema.Resource{
-					Schema: map[string]*schema.Schema{
-						"batch_mode": {
-							Type:     schema.TypeBool,
-							Optional: true,
-							Default:  false,
-						},
-						names.AttrLogGroupName: {
-							Type:     schema.TypeString,
-							Required: true,
-						},
-						names.AttrRoleARN: {
-							Type:         schema.TypeString,
-							Required:     true,
-							ValidateFunc: verify.ValidARN,
-=======
 				"cloudwatch_alarm": {
 					Type:     schema.TypeSet,
 					Optional: true,
@@ -126,7 +105,6 @@
 								Required:     true,
 								ValidateFunc: validTopicRuleCloudWatchAlarmStateValue,
 							},
->>>>>>> 1a86c284
 						},
 					},
 				},
@@ -135,6 +113,11 @@
 					Optional: true,
 					Elem: &schema.Resource{
 						Schema: map[string]*schema.Schema{
+							"batch_mode": {
+								Type:     schema.TypeBool,
+								Optional: true,
+								Default:  false,
+							},
 							names.AttrLogGroupName: {
 								Type:     schema.TypeString,
 								Required: true,
@@ -333,35 +316,17 @@
 								},
 								ExactlyOneOf: topicRuleErrorActionExactlyOneOf,
 							},
-<<<<<<< HEAD
-							ExactlyOneOf: topicRuleErrorActionExactlyOneOf,
-						},
-						names.AttrCloudWatchLogs: {
-							Type:     schema.TypeList,
-							Optional: true,
-							MaxItems: 1,
-							Elem: &schema.Resource{
-								Schema: map[string]*schema.Schema{
-									"batch_mode": {
-										Type:     schema.TypeBool,
-										Optional: true,
-										Default:  false,
-									},
-									names.AttrLogGroupName: {
-										Type:     schema.TypeString,
-										Required: true,
-									},
-									names.AttrRoleARN: {
-										Type:         schema.TypeString,
-										Required:     true,
-										ValidateFunc: verify.ValidARN,
-=======
 							names.AttrCloudWatchLogs: {
 								Type:     schema.TypeList,
 								Optional: true,
 								MaxItems: 1,
 								Elem: &schema.Resource{
 									Schema: map[string]*schema.Schema{
+										"batch_mode": {
+											Type:     schema.TypeBool,
+											Optional: true,
+											Default:  false,
+										},
 										names.AttrLogGroupName: {
 											Type:     schema.TypeString,
 											Required: true,
@@ -371,7 +336,6 @@
 											Required:     true,
 											ValidateFunc: verify.ValidARN,
 										},
->>>>>>> 1a86c284
 									},
 								},
 								ExactlyOneOf: topicRuleErrorActionExactlyOneOf,
@@ -2328,13 +2292,13 @@
 	}
 
 	var iotErrorAction *awstypes.Action
-	errorAction := d.Get("error_action").([]interface{})
-	if len(errorAction) > 0 {
+	if errorAction := d.Get("error_action").([]interface{}); len(errorAction) > 0 {
 		for k, v := range errorAction[0].(map[string]interface{}) {
 			switch k {
 			case "cloudwatch_alarm":
 				for _, tfMapRaw := range v.([]interface{}) {
 					action := expandCloudWatchAlarmAction([]interface{}{tfMapRaw})
+
 					if action == nil {
 						continue
 					}
@@ -2562,16 +2526,16 @@
 }
 
 // Legacy root attribute handling
-func flattenCloudWatchAlarmActions(actions []awstypes.Action) []interface{} {
-	results := make([]interface{}, 0)
-
-	for _, action := range actions {
-		if v := action.CloudwatchAlarm; v != nil {
-			results = append(results, flattenCloudWatchAlarmAction(v)...)
-		}
-	}
-
-	return results
+func flattenCloudWatchAlarmActions(apiObjects []awstypes.Action) []interface{} {
+	tfList := make([]interface{}, 0)
+
+	for _, apiObject := range apiObjects {
+		if v := apiObject.CloudwatchAlarm; v != nil {
+			tfList = append(tfList, flattenCloudWatchAlarmAction(v)...)
+		}
+	}
+
+	return tfList
 }
 
 func flattenCloudWatchLogsAction(apiObject *awstypes.CloudwatchLogsAction) []interface{} {
@@ -2582,7 +2546,7 @@
 	tfMap := make(map[string]interface{})
 
 	if v := apiObject.BatchMode; v != nil {
-		tfMap["batch_mode"] = aws.BoolValue(v)
+		tfMap["batch_mode"] = aws.ToBool(v)
 	}
 
 	if v := apiObject.LogGroupName; v != nil {
@@ -2597,29 +2561,29 @@
 }
 
 // Legacy root attribute handling
-func flattenCloudWatchLogsActions(actions []awstypes.Action) []interface{} {
-	results := make([]interface{}, 0)
-
-	for _, action := range actions {
-		if v := action.CloudwatchLogs; v != nil {
-			results = append(results, flattenCloudWatchLogsAction(v)...)
-		}
-	}
-
-	return results
+func flattenCloudWatchLogsActions(apiObjects []awstypes.Action) []interface{} {
+	tfList := make([]interface{}, 0)
+
+	for _, apiObject := range apiObjects {
+		if v := apiObject.CloudwatchLogs; v != nil {
+			tfList = append(tfList, flattenCloudWatchLogsAction(v)...)
+		}
+	}
+
+	return tfList
 }
 
 // Legacy root attribute handling
-func flattenCloudWatchMetricActions(actions []awstypes.Action) []interface{} {
-	results := make([]interface{}, 0)
-
-	for _, action := range actions {
-		if v := action.CloudwatchMetric; v != nil {
-			results = append(results, flattenCloudWatchMetricAction(v)...)
-		}
-	}
-
-	return results
+func flattenCloudWatchMetricActions(apiObjects []awstypes.Action) []interface{} {
+	tfList := make([]interface{}, 0)
+
+	for _, apiObject := range apiObjects {
+		if v := apiObject.CloudwatchMetric; v != nil {
+			tfList = append(tfList, flattenCloudWatchMetricAction(v)...)
+		}
+	}
+
+	return tfList
 }
 
 func flattenCloudWatchMetricAction(apiObject *awstypes.CloudwatchMetricAction) []interface{} {
@@ -2657,16 +2621,16 @@
 }
 
 // Legacy root attribute handling
-func flattenDynamoDBActions(actions []awstypes.Action) []interface{} {
-	results := make([]interface{}, 0)
-
-	for _, action := range actions {
-		if v := action.DynamoDB; v != nil {
-			results = append(results, flattenDynamoDBAction(v)...)
-		}
-	}
-
-	return results
+func flattenDynamoDBActions(apiObjects []awstypes.Action) []interface{} {
+	tfList := make([]interface{}, 0)
+
+	for _, apiObject := range apiObjects {
+		if v := apiObject.DynamoDB; v != nil {
+			tfList = append(tfList, flattenDynamoDBAction(v)...)
+		}
+	}
+
+	return tfList
 }
 
 func flattenDynamoDBAction(apiObject *awstypes.DynamoDBAction) []interface{} {
@@ -2716,16 +2680,16 @@
 }
 
 // Legacy root attribute handling
-func flattenDynamoDBv2Actions(actions []awstypes.Action) []interface{} {
-	results := make([]interface{}, 0)
-
-	for _, action := range actions {
-		if v := action.DynamoDBv2; v != nil {
-			results = append(results, flattenDynamoDBv2Action(v)...)
-		}
-	}
-
-	return results
+func flattenDynamoDBv2Actions(apiObjects []awstypes.Action) []interface{} {
+	tfList := make([]interface{}, 0)
+
+	for _, apiObject := range apiObjects {
+		if v := apiObject.DynamoDBv2; v != nil {
+			tfList = append(tfList, flattenDynamoDBv2Action(v)...)
+		}
+	}
+
+	return tfList
 }
 
 func flattenDynamoDBv2Action(apiObject *awstypes.DynamoDBv2Action) []interface{} {
@@ -2747,16 +2711,16 @@
 }
 
 // Legacy root attribute handling
-func flattenElasticsearchActions(actions []awstypes.Action) []interface{} {
-	results := make([]interface{}, 0)
-
-	for _, action := range actions {
-		if v := action.Elasticsearch; v != nil {
-			results = append(results, flattenElasticsearchAction(v)...)
-		}
-	}
-
-	return results
+func flattenElasticsearchActions(apiObjects []awstypes.Action) []interface{} {
+	tfList := make([]interface{}, 0)
+
+	for _, apiObject := range apiObjects {
+		if v := apiObject.Elasticsearch; v != nil {
+			tfList = append(tfList, flattenElasticsearchAction(v)...)
+		}
+	}
+
+	return tfList
 }
 
 func flattenElasticsearchAction(apiObject *awstypes.ElasticsearchAction) []interface{} {
@@ -2790,16 +2754,16 @@
 }
 
 // Legacy root attribute handling
-func flattenFirehoseActions(actions []awstypes.Action) []interface{} {
-	results := make([]interface{}, 0)
-
-	for _, action := range actions {
-		if v := action.Firehose; v != nil {
-			results = append(results, flattenFirehoseAction(v)...)
-		}
-	}
-
-	return results
+func flattenFirehoseActions(apiObjects []awstypes.Action) []interface{} {
+	tfList := make([]interface{}, 0)
+
+	for _, apiObject := range apiObjects {
+		if v := apiObject.Firehose; v != nil {
+			tfList = append(tfList, flattenFirehoseAction(v)...)
+		}
+	}
+
+	return tfList
 }
 
 func flattenFirehoseAction(apiObject *awstypes.FirehoseAction) []interface{} {
@@ -2829,16 +2793,16 @@
 }
 
 // Legacy root attribute handling
-func flattenHTTPActions(actions []awstypes.Action) []interface{} {
-	results := make([]interface{}, 0)
-
-	for _, action := range actions {
-		if v := action.Http; v != nil {
-			results = append(results, flattenHTTPAction(v)...)
-		}
-	}
-
-	return results
+func flattenHTTPActions(apiObjects []awstypes.Action) []interface{} {
+	tfList := make([]interface{}, 0)
+
+	for _, apiObject := range apiObjects {
+		if v := apiObject.Http; v != nil {
+			tfList = append(tfList, flattenHTTPAction(v)...)
+		}
+	}
+
+	return tfList
 }
 
 func flattenHTTPAction(apiObject *awstypes.HttpAction) []interface{} {
@@ -2873,16 +2837,16 @@
 }
 
 // Legacy root attribute handling
-func flattenAnalyticsActions(actions []awstypes.Action) []interface{} {
-	results := make([]interface{}, 0)
-
-	for _, action := range actions {
-		if v := action.IotAnalytics; v != nil {
-			results = append(results, flattenAnalyticsAction(v)...)
-		}
-	}
-
-	return results
+func flattenAnalyticsActions(apiObjects []awstypes.Action) []interface{} {
+	tfList := make([]interface{}, 0)
+
+	for _, apiObject := range apiObjects {
+		if v := apiObject.IotAnalytics; v != nil {
+			tfList = append(tfList, flattenAnalyticsAction(v)...)
+		}
+	}
+
+	return tfList
 }
 
 func flattenAnalyticsAction(apiObject *awstypes.IotAnalyticsAction) []interface{} {
@@ -2908,16 +2872,16 @@
 }
 
 // Legacy root attribute handling
-func flattenEventsActions(actions []awstypes.Action) []interface{} {
-	results := make([]interface{}, 0)
-
-	for _, action := range actions {
-		if v := action.IotEvents; v != nil {
-			results = append(results, flattenEventsAction(v)...)
-		}
-	}
-
-	return results
+func flattenEventsActions(apiObjects []awstypes.Action) []interface{} {
+	tfList := make([]interface{}, 0)
+
+	for _, apiObject := range apiObjects {
+		if v := apiObject.IotEvents; v != nil {
+			tfList = append(tfList, flattenEventsAction(v)...)
+		}
+	}
+
+	return tfList
 }
 
 func flattenEventsAction(apiObject *awstypes.IotEventsAction) []interface{} {
@@ -2947,16 +2911,16 @@
 }
 
 // Legacy root attribute handling
-func flattenKafkaActions(actions []awstypes.Action) []interface{} {
-	results := make([]interface{}, 0)
-
-	for _, action := range actions {
-		if v := action.Kafka; v != nil {
-			results = append(results, flattenKafkaAction(v)...)
-		}
-	}
-
-	return results
+func flattenKafkaActions(apiObjects []awstypes.Action) []interface{} {
+	tfList := make([]interface{}, 0)
+
+	for _, apiObject := range apiObjects {
+		if v := apiObject.Kafka; v != nil {
+			tfList = append(tfList, flattenKafkaAction(v)...)
+		}
+	}
+
+	return tfList
 }
 
 func flattenKafkaAction(apiObject *awstypes.KafkaAction) []interface{} {
@@ -3013,16 +2977,16 @@
 }
 
 // Legacy root attribute handling
-func flattenKinesisActions(actions []awstypes.Action) []interface{} {
-	results := make([]interface{}, 0)
-
-	for _, action := range actions {
-		if v := action.Kinesis; v != nil {
-			results = append(results, flattenKinesisAction(v)...)
-		}
-	}
-
-	return results
+func flattenKinesisActions(apiObjects []awstypes.Action) []interface{} {
+	tfList := make([]interface{}, 0)
+
+	for _, apiObject := range apiObjects {
+		if v := apiObject.Kinesis; v != nil {
+			tfList = append(tfList, flattenKinesisAction(v)...)
+		}
+	}
+
+	return tfList
 }
 
 func flattenKinesisAction(apiObject *awstypes.KinesisAction) []interface{} {
@@ -3048,16 +3012,16 @@
 }
 
 // Legacy root attribute handling
-func flattenLambdaActions(actions []awstypes.Action) []interface{} {
-	results := make([]interface{}, 0)
-
-	for _, action := range actions {
-		if v := action.Lambda; v != nil {
-			results = append(results, flattenLambdaAction(v)...)
-		}
-	}
-
-	return results
+func flattenLambdaActions(apiObjects []awstypes.Action) []interface{} {
+	tfList := make([]interface{}, 0)
+
+	for _, apiObject := range apiObjects {
+		if v := apiObject.Lambda; v != nil {
+			tfList = append(tfList, flattenLambdaAction(v)...)
+		}
+	}
+
+	return tfList
 }
 
 func flattenLambdaAction(apiObject *awstypes.LambdaAction) []interface{} {
@@ -3089,16 +3053,16 @@
 }
 
 // Legacy root attribute handling
-func flattenRepublishActions(actions []awstypes.Action) []interface{} {
-	results := make([]interface{}, 0)
-
-	for _, action := range actions {
-		if v := action.Republish; v != nil {
-			results = append(results, flattenRepublishAction(v)...)
-		}
-	}
-
-	return results
+func flattenRepublishActions(apiObjects []awstypes.Action) []interface{} {
+	tfList := make([]interface{}, 0)
+
+	for _, apiObject := range apiObjects {
+		if v := apiObject.Republish; v != nil {
+			tfList = append(tfList, flattenRepublishAction(v)...)
+		}
+	}
+
+	return tfList
 }
 
 func flattenRepublishAction(apiObject *awstypes.RepublishAction) []interface{} {
@@ -3124,16 +3088,16 @@
 }
 
 // Legacy root attribute handling
-func flattenS3Actions(actions []awstypes.Action) []interface{} {
-	results := make([]interface{}, 0)
-
-	for _, action := range actions {
-		if v := action.S3; v != nil {
-			results = append(results, flattenS3Action(v)...)
-		}
-	}
-
-	return results
+func flattenS3Actions(apiObjects []awstypes.Action) []interface{} {
+	tfList := make([]interface{}, 0)
+
+	for _, apiObject := range apiObjects {
+		if v := apiObject.S3; v != nil {
+			tfList = append(tfList, flattenS3Action(v)...)
+		}
+	}
+
+	return tfList
 }
 
 func flattenS3Action(apiObject *awstypes.S3Action) []interface{} {
@@ -3161,16 +3125,16 @@
 }
 
 // Legacy root attribute handling
-func flattenSNSActions(actions []awstypes.Action) []interface{} {
-	results := make([]interface{}, 0)
-
-	for _, action := range actions {
-		if v := action.Sns; v != nil {
-			results = append(results, flattenSNSAction(v)...)
-		}
-	}
-
-	return results
+func flattenSNSActions(apiObjects []awstypes.Action) []interface{} {
+	tfList := make([]interface{}, 0)
+
+	for _, apiObject := range apiObjects {
+		if v := apiObject.Sns; v != nil {
+			tfList = append(tfList, flattenSNSAction(v)...)
+		}
+	}
+
+	return tfList
 }
 
 func flattenSNSAction(apiObject *awstypes.SnsAction) []interface{} {
@@ -3194,16 +3158,16 @@
 }
 
 // Legacy root attribute handling
-func flattenSQSActions(actions []awstypes.Action) []interface{} {
-	results := make([]interface{}, 0)
-
-	for _, action := range actions {
-		if v := action.Sqs; v != nil {
-			results = append(results, flattenSQSAction(v)...)
-		}
-	}
-
-	return results
+func flattenSQSActions(apiObjects []awstypes.Action) []interface{} {
+	tfList := make([]interface{}, 0)
+
+	for _, apiObject := range apiObjects {
+		if v := apiObject.Sqs; v != nil {
+			tfList = append(tfList, flattenSQSAction(v)...)
+		}
+	}
+
+	return tfList
 }
 
 func flattenSQSAction(apiObject *awstypes.SqsAction) []interface{} {
@@ -3229,16 +3193,16 @@
 }
 
 // Legacy root attribute handling
-func flattenStepFunctionsActions(actions []awstypes.Action) []interface{} {
-	results := make([]interface{}, 0)
-
-	for _, action := range actions {
-		if v := action.StepFunctions; v != nil {
-			results = append(results, flattenStepFunctionsAction(v)...)
-		}
-	}
-
-	return results
+func flattenStepFunctionsActions(apiObjects []awstypes.Action) []interface{} {
+	tfList := make([]interface{}, 0)
+
+	for _, apiObject := range apiObjects {
+		if v := apiObject.StepFunctions; v != nil {
+			tfList = append(tfList, flattenStepFunctionsAction(v)...)
+		}
+	}
+
+	return tfList
 }
 
 func flattenStepFunctionsAction(apiObject *awstypes.StepFunctionsAction) []interface{} {
@@ -3264,16 +3228,16 @@
 }
 
 // Legacy root attribute handling
-func flattenTimestreamActions(actions []awstypes.Action) []interface{} {
-	results := make([]interface{}, 0)
-
-	for _, action := range actions {
-		if v := action.Timestream; v != nil {
-			results = append(results, flattenTimestreamAction(v)...)
-		}
-	}
-
-	return results
+func flattenTimestreamActions(apiObjects []awstypes.Action) []interface{} {
+	tfList := make([]interface{}, 0)
+
+	for _, apiObject := range apiObjects {
+		if v := apiObject.Timestream; v != nil {
+			tfList = append(tfList, flattenTimestreamAction(v)...)
+		}
+	}
+
+	return tfList
 }
 
 func flattenTimestreamAction(apiObject *awstypes.TimestreamAction) []interface{} {
@@ -3348,90 +3312,90 @@
 	return []interface{}{tfMap}
 }
 
-func flattenErrorAction(errorAction *awstypes.Action) []map[string]interface{} {
-	results := make([]map[string]interface{}, 0)
-
-	if errorAction == nil {
-		return nil
-	}
-
-	input := []awstypes.Action{*errorAction}
-	if errorAction.CloudwatchAlarm != nil {
-		results = append(results, map[string]interface{}{"cloudwatch_alarm": flattenCloudWatchAlarmActions(input)})
-		return results
-	}
-	if errorAction.CloudwatchLogs != nil {
-		results = append(results, map[string]interface{}{names.AttrCloudWatchLogs: flattenCloudWatchLogsActions(input)})
-		return results
-	}
-	if errorAction.CloudwatchMetric != nil {
-		results = append(results, map[string]interface{}{"cloudwatch_metric": flattenCloudWatchMetricActions(input)})
-		return results
-	}
-	if errorAction.DynamoDB != nil {
-		results = append(results, map[string]interface{}{"dynamodb": flattenDynamoDBActions(input)})
-		return results
-	}
-	if errorAction.DynamoDBv2 != nil {
-		results = append(results, map[string]interface{}{"dynamodbv2": flattenDynamoDBv2Actions(input)})
-		return results
-	}
-	if errorAction.Elasticsearch != nil {
-		results = append(results, map[string]interface{}{"elasticsearch": flattenElasticsearchActions(input)})
-		return results
-	}
-	if errorAction.Firehose != nil {
-		results = append(results, map[string]interface{}{"firehose": flattenFirehoseActions(input)})
-		return results
-	}
-	if errorAction.Http != nil {
-		results = append(results, map[string]interface{}{"http": flattenHTTPActions(input)})
-		return results
-	}
-	if errorAction.IotAnalytics != nil {
-		results = append(results, map[string]interface{}{"iot_analytics": flattenAnalyticsActions(input)})
-		return results
-	}
-	if errorAction.IotEvents != nil {
-		results = append(results, map[string]interface{}{"iot_events": flattenEventsActions(input)})
-		return results
-	}
-	if errorAction.Kafka != nil {
-		results = append(results, map[string]interface{}{"kafka": flattenKafkaActions(input)})
-		return results
-	}
-	if errorAction.Kinesis != nil {
-		results = append(results, map[string]interface{}{"kinesis": flattenKinesisActions(input)})
-		return results
-	}
-	if errorAction.Lambda != nil {
-		results = append(results, map[string]interface{}{"lambda": flattenLambdaActions(input)})
-		return results
-	}
-	if errorAction.Republish != nil {
-		results = append(results, map[string]interface{}{"republish": flattenRepublishActions(input)})
-		return results
-	}
-	if errorAction.S3 != nil {
-		results = append(results, map[string]interface{}{"s3": flattenS3Actions(input)})
-		return results
-	}
-	if errorAction.Sns != nil {
-		results = append(results, map[string]interface{}{"sns": flattenSNSActions(input)})
-		return results
-	}
-	if errorAction.Sqs != nil {
-		results = append(results, map[string]interface{}{"sqs": flattenSQSActions(input)})
-		return results
-	}
-	if errorAction.StepFunctions != nil {
-		results = append(results, map[string]interface{}{"step_functions": flattenStepFunctionsActions(input)})
-		return results
-	}
-	if errorAction.Timestream != nil {
-		results = append(results, map[string]interface{}{"timestream": flattenTimestreamActions(input)})
-		return results
-	}
-
-	return results
+func flattenErrorAction(apiObject *awstypes.Action) []interface{} {
+	tfList := make([]interface{}, 0)
+
+	if apiObject == nil {
+		return nil
+	}
+
+	input := []awstypes.Action{*apiObject}
+	if apiObject.CloudwatchAlarm != nil {
+		tfList = append(tfList, map[string]interface{}{"cloudwatch_alarm": flattenCloudWatchAlarmActions(input)})
+		return tfList
+	}
+	if apiObject.CloudwatchLogs != nil {
+		tfList = append(tfList, map[string]interface{}{names.AttrCloudWatchLogs: flattenCloudWatchLogsActions(input)})
+		return tfList
+	}
+	if apiObject.CloudwatchMetric != nil {
+		tfList = append(tfList, map[string]interface{}{"cloudwatch_metric": flattenCloudWatchMetricActions(input)})
+		return tfList
+	}
+	if apiObject.DynamoDB != nil {
+		tfList = append(tfList, map[string]interface{}{"dynamodb": flattenDynamoDBActions(input)})
+		return tfList
+	}
+	if apiObject.DynamoDBv2 != nil {
+		tfList = append(tfList, map[string]interface{}{"dynamodbv2": flattenDynamoDBv2Actions(input)})
+		return tfList
+	}
+	if apiObject.Elasticsearch != nil {
+		tfList = append(tfList, map[string]interface{}{"elasticsearch": flattenElasticsearchActions(input)})
+		return tfList
+	}
+	if apiObject.Firehose != nil {
+		tfList = append(tfList, map[string]interface{}{"firehose": flattenFirehoseActions(input)})
+		return tfList
+	}
+	if apiObject.Http != nil {
+		tfList = append(tfList, map[string]interface{}{"http": flattenHTTPActions(input)})
+		return tfList
+	}
+	if apiObject.IotAnalytics != nil {
+		tfList = append(tfList, map[string]interface{}{"iot_analytics": flattenAnalyticsActions(input)})
+		return tfList
+	}
+	if apiObject.IotEvents != nil {
+		tfList = append(tfList, map[string]interface{}{"iot_events": flattenEventsActions(input)})
+		return tfList
+	}
+	if apiObject.Kafka != nil {
+		tfList = append(tfList, map[string]interface{}{"kafka": flattenKafkaActions(input)})
+		return tfList
+	}
+	if apiObject.Kinesis != nil {
+		tfList = append(tfList, map[string]interface{}{"kinesis": flattenKinesisActions(input)})
+		return tfList
+	}
+	if apiObject.Lambda != nil {
+		tfList = append(tfList, map[string]interface{}{"lambda": flattenLambdaActions(input)})
+		return tfList
+	}
+	if apiObject.Republish != nil {
+		tfList = append(tfList, map[string]interface{}{"republish": flattenRepublishActions(input)})
+		return tfList
+	}
+	if apiObject.S3 != nil {
+		tfList = append(tfList, map[string]interface{}{"s3": flattenS3Actions(input)})
+		return tfList
+	}
+	if apiObject.Sns != nil {
+		tfList = append(tfList, map[string]interface{}{"sns": flattenSNSActions(input)})
+		return tfList
+	}
+	if apiObject.Sqs != nil {
+		tfList = append(tfList, map[string]interface{}{"sqs": flattenSQSActions(input)})
+		return tfList
+	}
+	if apiObject.StepFunctions != nil {
+		tfList = append(tfList, map[string]interface{}{"step_functions": flattenStepFunctionsActions(input)})
+		return tfList
+	}
+	if apiObject.Timestream != nil {
+		tfList = append(tfList, map[string]interface{}{"timestream": flattenTimestreamActions(input)})
+		return tfList
+	}
+
+	return tfList
 }
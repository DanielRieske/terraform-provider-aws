// Copyright (c) HashiCorp, Inc.
// SPDX-License-Identifier: MPL-2.0

package ec2_test

import (
	"context"
	"errors"
	"fmt"
	"testing"

	"github.com/aws/aws-sdk-go-v2/aws"
	awstypes "github.com/aws/aws-sdk-go-v2/service/ec2/types"
	sdkacctest "github.com/hashicorp/terraform-plugin-testing/helper/acctest"
	"github.com/hashicorp/terraform-plugin-testing/helper/resource"
	"github.com/hashicorp/terraform-plugin-testing/terraform"
	"github.com/hashicorp/terraform-provider-aws/internal/acctest"
	"github.com/hashicorp/terraform-provider-aws/internal/conns"
	tfsync "github.com/hashicorp/terraform-provider-aws/internal/experimental/sync"
	tfec2 "github.com/hashicorp/terraform-provider-aws/internal/service/ec2"
	"github.com/hashicorp/terraform-provider-aws/internal/tfresource"
	"github.com/hashicorp/terraform-provider-aws/names"
)

func testAccTransitGatewayVPCAttachment_basic(t *testing.T, semaphore tfsync.Semaphore) {
	ctx := acctest.Context(t)
	var transitGatewayVpcAttachment1 awstypes.TransitGatewayVpcAttachment
	resourceName := "aws_ec2_transit_gateway_vpc_attachment.test"
	transitGatewayResourceName := "aws_ec2_transit_gateway.test"
	vpcResourceName := "aws_vpc.test"
	rName := sdkacctest.RandomWithPrefix(acctest.ResourcePrefix)

	resource.ParallelTest(t, resource.TestCase{
		PreCheck: func() {
			testAccPreCheckTransitGatewaySynchronize(t, semaphore)
			acctest.PreCheck(ctx, t)
			testAccPreCheckTransitGatewayVPCAttachment(ctx, t)
		},
		ErrorCheck:               acctest.ErrorCheck(t, names.EC2ServiceID),
		ProtoV5ProviderFactories: acctest.ProtoV5ProviderFactories,
		CheckDestroy:             testAccCheckTransitGatewayVPCAttachmentDestroy(ctx),
		Steps: []resource.TestStep{
			{
				Config: testAccTransitGatewayVPCAttachmentConfig_basic(rName),
				Check: resource.ComposeTestCheckFunc(
					testAccCheckTransitGatewayVPCAttachmentExists(ctx, resourceName, &transitGatewayVpcAttachment1),
<<<<<<< HEAD
					resource.TestCheckResourceAttr(resourceName, "dns_support", ec2.DnsSupportValueEnable),
					resource.TestCheckResourceAttr(resourceName, "security_group_referencing_support", ec2.SecurityGroupReferencingSupportValueDisable),
					resource.TestCheckResourceAttr(resourceName, "ipv6_support", ec2.Ipv6SupportValueDisable),
					resource.TestCheckResourceAttr(resourceName, "subnet_ids.#", "1"),
					resource.TestCheckResourceAttr(resourceName, "tags.%", "0"),
					resource.TestCheckResourceAttr(resourceName, "transit_gateway_default_route_table_association", "true"),
					resource.TestCheckResourceAttr(resourceName, "transit_gateway_default_route_table_propagation", "true"),
					resource.TestCheckResourceAttrPair(resourceName, "transit_gateway_id", transitGatewayResourceName, "id"),
					resource.TestCheckResourceAttrPair(resourceName, "vpc_id", vpcResourceName, "id"),
=======
					resource.TestCheckResourceAttr(resourceName, "dns_support", string(awstypes.DnsSupportValueEnable)),
					resource.TestCheckResourceAttr(resourceName, "ipv6_support", string(awstypes.Ipv6SupportValueDisable)),
					resource.TestCheckResourceAttr(resourceName, "subnet_ids.#", acctest.Ct1),
					resource.TestCheckResourceAttr(resourceName, acctest.CtTagsPercent, acctest.Ct0),
					resource.TestCheckResourceAttr(resourceName, "transit_gateway_default_route_table_association", acctest.CtTrue),
					resource.TestCheckResourceAttr(resourceName, "transit_gateway_default_route_table_propagation", acctest.CtTrue),
					resource.TestCheckResourceAttrPair(resourceName, names.AttrTransitGatewayID, transitGatewayResourceName, names.AttrID),
					resource.TestCheckResourceAttrPair(resourceName, names.AttrVPCID, vpcResourceName, names.AttrID),
>>>>>>> 92ffb48f
					resource.TestCheckResourceAttrSet(resourceName, "vpc_owner_id"),
				),
			},
			{
				ResourceName:      resourceName,
				ImportState:       true,
				ImportStateVerify: true,
			},
		},
	})
}

func testAccTransitGatewayVPCAttachment_disappears(t *testing.T, semaphore tfsync.Semaphore) {
	ctx := acctest.Context(t)
	var transitGatewayVpcAttachment1 awstypes.TransitGatewayVpcAttachment
	resourceName := "aws_ec2_transit_gateway_vpc_attachment.test"
	rName := sdkacctest.RandomWithPrefix(acctest.ResourcePrefix)

	resource.ParallelTest(t, resource.TestCase{
		PreCheck: func() {
			testAccPreCheckTransitGatewaySynchronize(t, semaphore)
			acctest.PreCheck(ctx, t)
			testAccPreCheckTransitGatewayVPCAttachment(ctx, t)
		},
		ErrorCheck:               acctest.ErrorCheck(t, names.EC2ServiceID),
		ProtoV5ProviderFactories: acctest.ProtoV5ProviderFactories,
		CheckDestroy:             testAccCheckTransitGatewayVPCAttachmentDestroy(ctx),
		Steps: []resource.TestStep{
			{
				Config: testAccTransitGatewayVPCAttachmentConfig_basic(rName),
				Check: resource.ComposeTestCheckFunc(
					testAccCheckTransitGatewayVPCAttachmentExists(ctx, resourceName, &transitGatewayVpcAttachment1),
					acctest.CheckResourceDisappears(ctx, acctest.Provider, tfec2.ResourceTransitGatewayVPCAttachment(), resourceName),
				),
				ExpectNonEmptyPlan: true,
			},
		},
	})
}

func testAccTransitGatewayVPCAttachment_ApplianceModeSupport(t *testing.T, semaphore tfsync.Semaphore) {
	ctx := acctest.Context(t)
	var transitGatewayVpcAttachment1, transitGatewayVpcAttachment2 awstypes.TransitGatewayVpcAttachment
	resourceName := "aws_ec2_transit_gateway_vpc_attachment.test"
	rName := sdkacctest.RandomWithPrefix(acctest.ResourcePrefix)

	resource.ParallelTest(t, resource.TestCase{
		PreCheck: func() {
			testAccPreCheckTransitGatewaySynchronize(t, semaphore)
			acctest.PreCheck(ctx, t)
			testAccPreCheckTransitGatewayVPCAttachment(ctx, t)
		},
		ErrorCheck:               acctest.ErrorCheck(t, names.EC2ServiceID),
		ProtoV5ProviderFactories: acctest.ProtoV5ProviderFactories,
		CheckDestroy:             testAccCheckTransitGatewayVPCAttachmentDestroy(ctx),
		Steps: []resource.TestStep{
			{
				Config: testAccTransitGatewayVPCAttachmentConfig_applianceModeSupport(rName, string(awstypes.ApplianceModeSupportValueDisable)),
				Check: resource.ComposeTestCheckFunc(
					testAccCheckTransitGatewayVPCAttachmentExists(ctx, resourceName, &transitGatewayVpcAttachment1),
					resource.TestCheckResourceAttr(resourceName, "appliance_mode_support", string(awstypes.ApplianceModeSupportValueDisable)),
				),
			},
			{
				ResourceName:      resourceName,
				ImportState:       true,
				ImportStateVerify: true,
			},
			{
				Config: testAccTransitGatewayVPCAttachmentConfig_applianceModeSupport(rName, string(awstypes.ApplianceModeSupportValueEnable)),
				Check: resource.ComposeTestCheckFunc(
					testAccCheckTransitGatewayVPCAttachmentExists(ctx, resourceName, &transitGatewayVpcAttachment2),
					testAccCheckTransitGatewayVPCAttachmentNotRecreated(&transitGatewayVpcAttachment1, &transitGatewayVpcAttachment2),
					resource.TestCheckResourceAttr(resourceName, "appliance_mode_support", string(awstypes.ApplianceModeSupportValueEnable)),
				),
			},
		},
	})
}

func testAccTransitGatewayVPCAttachment_DNSSupport(t *testing.T, semaphore tfsync.Semaphore) {
	ctx := acctest.Context(t)
	var transitGatewayVpcAttachment1, transitGatewayVpcAttachment2 awstypes.TransitGatewayVpcAttachment
	resourceName := "aws_ec2_transit_gateway_vpc_attachment.test"
	rName := sdkacctest.RandomWithPrefix(acctest.ResourcePrefix)

	resource.ParallelTest(t, resource.TestCase{
		PreCheck: func() {
			testAccPreCheckTransitGatewaySynchronize(t, semaphore)
			acctest.PreCheck(ctx, t)
			testAccPreCheckTransitGatewayVPCAttachment(ctx, t)
		},
		ErrorCheck:               acctest.ErrorCheck(t, names.EC2ServiceID),
		ProtoV5ProviderFactories: acctest.ProtoV5ProviderFactories,
		CheckDestroy:             testAccCheckTransitGatewayVPCAttachmentDestroy(ctx),
		Steps: []resource.TestStep{
			{
				Config: testAccTransitGatewayVPCAttachmentConfig_dnsSupport(rName, string(awstypes.DnsSupportValueDisable)),
				Check: resource.ComposeTestCheckFunc(
					testAccCheckTransitGatewayVPCAttachmentExists(ctx, resourceName, &transitGatewayVpcAttachment1),
					resource.TestCheckResourceAttr(resourceName, "dns_support", string(awstypes.DnsSupportValueDisable)),
				),
			},
			{
				ResourceName:      resourceName,
				ImportState:       true,
				ImportStateVerify: true,
			},
			{
				Config: testAccTransitGatewayVPCAttachmentConfig_dnsSupport(rName, string(awstypes.DnsSupportValueEnable)),
				Check: resource.ComposeTestCheckFunc(
					testAccCheckTransitGatewayVPCAttachmentExists(ctx, resourceName, &transitGatewayVpcAttachment2),
					testAccCheckTransitGatewayVPCAttachmentNotRecreated(&transitGatewayVpcAttachment1, &transitGatewayVpcAttachment2),
					resource.TestCheckResourceAttr(resourceName, "dns_support", string(awstypes.DnsSupportValueEnable)),
				),
			},
		},
	})
}

<<<<<<< HEAD
func testAccTransitGatewayVPCAttachment_SecurityGroupReferencingSupport(t *testing.T) {
	ctx := acctest.Context(t)
	var transitGatewayVpcAttachment1, transitGatewayVpcAttachment2 ec2.TransitGatewayVpcAttachment
	resourceName := "aws_ec2_transit_gateway_vpc_attachment.test"
	rName := sdkacctest.RandomWithPrefix(acctest.ResourcePrefix)

	resource.Test(t, resource.TestCase{
		PreCheck:                 func() { acctest.PreCheck(ctx, t); testAccPreCheckTransitGateway(ctx, t) },
		ErrorCheck:               acctest.ErrorCheck(t, ec2.EndpointsID),
		ProtoV5ProviderFactories: acctest.ProtoV5ProviderFactories,
		CheckDestroy:             testAccCheckTransitGatewayVPCAttachmentDestroy(ctx),
		Steps: []resource.TestStep{
			{
				Config: testAccTransitGatewayVPCAttachmentConfig_securityGroupReferencingSupport(rName, ec2.SecurityGroupReferencingSupportValueDisable),
				Check: resource.ComposeTestCheckFunc(
					testAccCheckTransitGatewayVPCAttachmentExists(ctx, resourceName, &transitGatewayVpcAttachment1),
					resource.TestCheckResourceAttr(resourceName, "security_group_referencing_support", ec2.SecurityGroupReferencingSupportValueDisable),
				),
			},
			{
				ResourceName:      resourceName,
				ImportState:       true,
				ImportStateVerify: true,
			},
			{
				Config: testAccTransitGatewayVPCAttachmentConfig_securityGroupReferencingSupport(rName, ec2.SecurityGroupReferencingSupportValueEnable),
				Check: resource.ComposeTestCheckFunc(
					testAccCheckTransitGatewayVPCAttachmentExists(ctx, resourceName, &transitGatewayVpcAttachment2),
					testAccCheckTransitGatewayVPCAttachmentNotRecreated(&transitGatewayVpcAttachment1, &transitGatewayVpcAttachment2),
					resource.TestCheckResourceAttr(resourceName, "security_group_referencing_support", ec2.SecurityGroupReferencingSupportValueEnable),
				),
			},
		},
	})
}

func testAccTransitGatewayVPCAttachment_IPv6Support(t *testing.T) {
=======
func testAccTransitGatewayVPCAttachment_IPv6Support(t *testing.T, semaphore tfsync.Semaphore) {
>>>>>>> 92ffb48f
	ctx := acctest.Context(t)
	var transitGatewayVpcAttachment1, transitGatewayVpcAttachment2 awstypes.TransitGatewayVpcAttachment
	resourceName := "aws_ec2_transit_gateway_vpc_attachment.test"
	rName := sdkacctest.RandomWithPrefix(acctest.ResourcePrefix)

	resource.ParallelTest(t, resource.TestCase{
		PreCheck: func() {
			testAccPreCheckTransitGatewaySynchronize(t, semaphore)
			acctest.PreCheck(ctx, t)
			testAccPreCheckTransitGatewayVPCAttachment(ctx, t)
		},
		ErrorCheck:               acctest.ErrorCheck(t, names.EC2ServiceID),
		ProtoV5ProviderFactories: acctest.ProtoV5ProviderFactories,
		CheckDestroy:             testAccCheckTransitGatewayVPCAttachmentDestroy(ctx),
		Steps: []resource.TestStep{
			{
				Config: testAccTransitGatewayVPCAttachmentConfig_ipv6Support(rName, string(awstypes.Ipv6SupportValueEnable)),
				Check: resource.ComposeTestCheckFunc(
					testAccCheckTransitGatewayVPCAttachmentExists(ctx, resourceName, &transitGatewayVpcAttachment1),
					resource.TestCheckResourceAttr(resourceName, "ipv6_support", string(awstypes.Ipv6SupportValueEnable)),
				),
			},
			{
				ResourceName:      resourceName,
				ImportState:       true,
				ImportStateVerify: true,
			},
			{
				Config: testAccTransitGatewayVPCAttachmentConfig_ipv6Support(rName, string(awstypes.Ipv6SupportValueDisable)),
				Check: resource.ComposeTestCheckFunc(
					testAccCheckTransitGatewayVPCAttachmentExists(ctx, resourceName, &transitGatewayVpcAttachment2),
					testAccCheckTransitGatewayVPCAttachmentNotRecreated(&transitGatewayVpcAttachment1, &transitGatewayVpcAttachment2),
					resource.TestCheckResourceAttr(resourceName, "ipv6_support", string(awstypes.Ipv6SupportValueDisable)),
				),
			},
		},
	})
}

func testAccTransitGatewayVPCAttachment_SharedTransitGateway(t *testing.T, semaphore tfsync.Semaphore) {
	ctx := acctest.Context(t)
	var transitGatewayVpcAttachment1 awstypes.TransitGatewayVpcAttachment
	resourceName := "aws_ec2_transit_gateway_vpc_attachment.test"
	rName := sdkacctest.RandomWithPrefix(acctest.ResourcePrefix)

	resource.ParallelTest(t, resource.TestCase{
		PreCheck: func() {
			testAccPreCheckTransitGatewaySynchronize(t, semaphore)
			acctest.PreCheck(ctx, t)
			acctest.PreCheckAlternateAccount(t)
			testAccPreCheckTransitGatewayVPCAttachment(ctx, t)
		},
		ErrorCheck:               acctest.ErrorCheck(t, names.EC2ServiceID),
		ProtoV5ProviderFactories: acctest.ProtoV5FactoriesAlternate(ctx, t),
		CheckDestroy:             testAccCheckTransitGatewayVPCAttachmentDestroy(ctx),
		Steps: []resource.TestStep{
			{
				Config: testAccTransitGatewayVPCAttachmentConfig_sharedTransitGateway(rName),
				Check: resource.ComposeTestCheckFunc(
					testAccCheckTransitGatewayVPCAttachmentExists(ctx, resourceName, &transitGatewayVpcAttachment1),
				),
			},
			{
				Config:            testAccTransitGatewayVPCAttachmentConfig_sharedTransitGateway(rName),
				ResourceName:      resourceName,
				ImportState:       true,
				ImportStateVerify: true,
			},
		},
	})
}

func testAccTransitGatewayVPCAttachment_SubnetIDs(t *testing.T, semaphore tfsync.Semaphore) {
	ctx := acctest.Context(t)
	var transitGatewayVpcAttachment1, transitGatewayVpcAttachment2, transitGatewayVpcAttachment3 awstypes.TransitGatewayVpcAttachment
	resourceName := "aws_ec2_transit_gateway_vpc_attachment.test"
	rName := sdkacctest.RandomWithPrefix(acctest.ResourcePrefix)

	resource.ParallelTest(t, resource.TestCase{
		PreCheck: func() {
			testAccPreCheckTransitGatewaySynchronize(t, semaphore)
			acctest.PreCheck(ctx, t)
			testAccPreCheckTransitGatewayVPCAttachment(ctx, t)
		},
		ErrorCheck:               acctest.ErrorCheck(t, names.EC2ServiceID),
		ProtoV5ProviderFactories: acctest.ProtoV5ProviderFactories,
		CheckDestroy:             testAccCheckTransitGatewayVPCAttachmentDestroy(ctx),
		Steps: []resource.TestStep{
			{
				Config: testAccTransitGatewayVPCAttachmentConfig_subnetIDs2(rName),
				Check: resource.ComposeTestCheckFunc(
					testAccCheckTransitGatewayVPCAttachmentExists(ctx, resourceName, &transitGatewayVpcAttachment1),
					resource.TestCheckResourceAttr(resourceName, "subnet_ids.#", acctest.Ct2),
				),
			},
			{
				ResourceName:      resourceName,
				ImportState:       true,
				ImportStateVerify: true,
			},
			{
				Config: testAccTransitGatewayVPCAttachmentConfig_subnetIDs1(rName),
				Check: resource.ComposeTestCheckFunc(
					testAccCheckTransitGatewayVPCAttachmentExists(ctx, resourceName, &transitGatewayVpcAttachment2),
					testAccCheckTransitGatewayVPCAttachmentNotRecreated(&transitGatewayVpcAttachment1, &transitGatewayVpcAttachment2),
					resource.TestCheckResourceAttr(resourceName, "subnet_ids.#", acctest.Ct1),
				),
			},
			{
				Config: testAccTransitGatewayVPCAttachmentConfig_subnetIDs2(rName),
				Check: resource.ComposeTestCheckFunc(
					testAccCheckTransitGatewayVPCAttachmentExists(ctx, resourceName, &transitGatewayVpcAttachment3),
					testAccCheckTransitGatewayVPCAttachmentNotRecreated(&transitGatewayVpcAttachment2, &transitGatewayVpcAttachment3),
					resource.TestCheckResourceAttr(resourceName, "subnet_ids.#", acctest.Ct2),
				),
			},
		},
	})
}

func testAccTransitGatewayVPCAttachment_tags(t *testing.T, semaphore tfsync.Semaphore) {
	ctx := acctest.Context(t)
	var transitGatewayVpcAttachment1, transitGatewayVpcAttachment2, transitGatewayVpcAttachment3 awstypes.TransitGatewayVpcAttachment
	resourceName := "aws_ec2_transit_gateway_vpc_attachment.test"
	rName := sdkacctest.RandomWithPrefix(acctest.ResourcePrefix)

	resource.ParallelTest(t, resource.TestCase{
		PreCheck: func() {
			testAccPreCheckTransitGatewaySynchronize(t, semaphore)
			acctest.PreCheck(ctx, t)
			testAccPreCheckTransitGatewayVPCAttachment(ctx, t)
		},
		ErrorCheck:               acctest.ErrorCheck(t, names.EC2ServiceID),
		ProtoV5ProviderFactories: acctest.ProtoV5ProviderFactories,
		CheckDestroy:             testAccCheckTransitGatewayVPCAttachmentDestroy(ctx),
		Steps: []resource.TestStep{
			{
				Config: testAccTransitGatewayVPCAttachmentConfig_tags1(rName, acctest.CtKey1, acctest.CtValue1),
				Check: resource.ComposeTestCheckFunc(
					testAccCheckTransitGatewayVPCAttachmentExists(ctx, resourceName, &transitGatewayVpcAttachment1),
					resource.TestCheckResourceAttr(resourceName, acctest.CtTagsPercent, acctest.Ct1),
					resource.TestCheckResourceAttr(resourceName, acctest.CtTagsKey1, acctest.CtValue1),
				),
			},
			{
				ResourceName:      resourceName,
				ImportState:       true,
				ImportStateVerify: true,
			},
			{
				Config: testAccTransitGatewayVPCAttachmentConfig_tags2(rName, acctest.CtKey1, acctest.CtValue1Updated, acctest.CtKey2, acctest.CtValue2),
				Check: resource.ComposeTestCheckFunc(
					testAccCheckTransitGatewayVPCAttachmentExists(ctx, resourceName, &transitGatewayVpcAttachment2),
					testAccCheckTransitGatewayVPCAttachmentNotRecreated(&transitGatewayVpcAttachment1, &transitGatewayVpcAttachment2),
					resource.TestCheckResourceAttr(resourceName, acctest.CtTagsPercent, acctest.Ct2),
					resource.TestCheckResourceAttr(resourceName, acctest.CtTagsKey1, acctest.CtValue1Updated),
					resource.TestCheckResourceAttr(resourceName, acctest.CtTagsKey2, acctest.CtValue2),
				),
			},
			{
				Config: testAccTransitGatewayVPCAttachmentConfig_tags1(rName, acctest.CtKey2, acctest.CtValue2),
				Check: resource.ComposeTestCheckFunc(
					testAccCheckTransitGatewayVPCAttachmentExists(ctx, resourceName, &transitGatewayVpcAttachment3),
					testAccCheckTransitGatewayVPCAttachmentNotRecreated(&transitGatewayVpcAttachment2, &transitGatewayVpcAttachment3),
					resource.TestCheckResourceAttr(resourceName, acctest.CtTagsPercent, acctest.Ct1),
					resource.TestCheckResourceAttr(resourceName, acctest.CtTagsKey2, acctest.CtValue2),
				),
			},
		},
	})
}

func testAccTransitGatewayVPCAttachment_TransitGatewayDefaultRouteTableAssociationAndPropagationDisabled(t *testing.T, semaphore tfsync.Semaphore) {
	ctx := acctest.Context(t)
	var transitGateway1 awstypes.TransitGateway
	var transitGatewayVpcAttachment1 awstypes.TransitGatewayVpcAttachment
	resourceName := "aws_ec2_transit_gateway_vpc_attachment.test"
	transitGatewayResourceName := "aws_ec2_transit_gateway.test"
	rName := sdkacctest.RandomWithPrefix(acctest.ResourcePrefix)

	resource.ParallelTest(t, resource.TestCase{
		PreCheck: func() {
			testAccPreCheckTransitGatewaySynchronize(t, semaphore)
			acctest.PreCheck(ctx, t)
			testAccPreCheckTransitGatewayVPCAttachment(ctx, t)
		},
		ErrorCheck:               acctest.ErrorCheck(t, names.EC2ServiceID),
		ProtoV5ProviderFactories: acctest.ProtoV5ProviderFactories,
		CheckDestroy:             testAccCheckTransitGatewayVPCAttachmentDestroy(ctx),
		Steps: []resource.TestStep{
			{
				Config: testAccTransitGatewayVPCAttachmentConfig_defaultRouteTableAssociationAndPropagationDisabled(rName),
				Check: resource.ComposeTestCheckFunc(
					testAccCheckTransitGatewayExists(ctx, transitGatewayResourceName, &transitGateway1),
					testAccCheckTransitGatewayVPCAttachmentExists(ctx, resourceName, &transitGatewayVpcAttachment1),
					testAccCheckTransitGatewayAssociationDefaultRouteTableAttachmentNotAssociated(ctx, &transitGateway1, &transitGatewayVpcAttachment1),
					testAccCheckTransitGatewayPropagationDefaultRouteTableAttachmentNotPropagated(ctx, &transitGateway1, &transitGatewayVpcAttachment1),
					resource.TestCheckResourceAttr(resourceName, "transit_gateway_default_route_table_association", acctest.CtFalse),
					resource.TestCheckResourceAttr(resourceName, "transit_gateway_default_route_table_propagation", acctest.CtFalse),
				),
			},
			{
				ResourceName:      resourceName,
				ImportState:       true,
				ImportStateVerify: true,
			},
		},
	})
}

func testAccTransitGatewayVPCAttachment_TransitGatewayDefaultRouteTableAssociation(t *testing.T, semaphore tfsync.Semaphore) {
	ctx := acctest.Context(t)
	var transitGateway1, transitGateway2, transitGateway3 awstypes.TransitGateway
	var transitGatewayVpcAttachment1, transitGatewayVpcAttachment2, transitGatewayVpcAttachment3 awstypes.TransitGatewayVpcAttachment
	resourceName := "aws_ec2_transit_gateway_vpc_attachment.test"
	transitGatewayResourceName := "aws_ec2_transit_gateway.test"
	rName := sdkacctest.RandomWithPrefix(acctest.ResourcePrefix)

	resource.ParallelTest(t, resource.TestCase{
		PreCheck: func() {
			testAccPreCheckTransitGatewaySynchronize(t, semaphore)
			acctest.PreCheck(ctx, t)
			testAccPreCheckTransitGatewayVPCAttachment(ctx, t)
		},
		ErrorCheck:               acctest.ErrorCheck(t, names.EC2ServiceID),
		ProtoV5ProviderFactories: acctest.ProtoV5ProviderFactories,
		CheckDestroy:             testAccCheckTransitGatewayVPCAttachmentDestroy(ctx),
		Steps: []resource.TestStep{
			{
				Config: testAccTransitGatewayVPCAttachmentConfig_defaultRouteTableAssociation(rName, false),
				Check: resource.ComposeTestCheckFunc(
					testAccCheckTransitGatewayExists(ctx, transitGatewayResourceName, &transitGateway1),
					testAccCheckTransitGatewayVPCAttachmentExists(ctx, resourceName, &transitGatewayVpcAttachment1),
					testAccCheckTransitGatewayAssociationDefaultRouteTableAttachmentNotAssociated(ctx, &transitGateway1, &transitGatewayVpcAttachment1),
					resource.TestCheckResourceAttr(resourceName, "transit_gateway_default_route_table_association", acctest.CtFalse),
				),
			},
			{
				ResourceName:      resourceName,
				ImportState:       true,
				ImportStateVerify: true,
			},
			{
				Config: testAccTransitGatewayVPCAttachmentConfig_defaultRouteTableAssociation(rName, true),
				Check: resource.ComposeTestCheckFunc(
					testAccCheckTransitGatewayExists(ctx, transitGatewayResourceName, &transitGateway2),
					testAccCheckTransitGatewayVPCAttachmentExists(ctx, resourceName, &transitGatewayVpcAttachment2),
					testAccCheckTransitGatewayVPCAttachmentNotRecreated(&transitGatewayVpcAttachment1, &transitGatewayVpcAttachment2),
					testAccCheckTransitGatewayAssociationDefaultRouteTableAttachmentAssociated(ctx, &transitGateway2, &transitGatewayVpcAttachment2),
					resource.TestCheckResourceAttr(resourceName, "transit_gateway_default_route_table_association", acctest.CtTrue),
				),
			},
			{
				Config: testAccTransitGatewayVPCAttachmentConfig_defaultRouteTableAssociation(rName, false),
				Check: resource.ComposeTestCheckFunc(
					testAccCheckTransitGatewayExists(ctx, transitGatewayResourceName, &transitGateway3),
					testAccCheckTransitGatewayVPCAttachmentExists(ctx, resourceName, &transitGatewayVpcAttachment3),
					testAccCheckTransitGatewayVPCAttachmentNotRecreated(&transitGatewayVpcAttachment2, &transitGatewayVpcAttachment3),
					testAccCheckTransitGatewayAssociationDefaultRouteTableAttachmentNotAssociated(ctx, &transitGateway3, &transitGatewayVpcAttachment3),
					resource.TestCheckResourceAttr(resourceName, "transit_gateway_default_route_table_association", acctest.CtFalse),
				),
			},
		},
	})
}

func testAccTransitGatewayVPCAttachment_TransitGatewayDefaultRouteTablePropagation(t *testing.T, semaphore tfsync.Semaphore) {
	ctx := acctest.Context(t)
	var transitGateway1, transitGateway2, transitGateway3 awstypes.TransitGateway
	var transitGatewayVpcAttachment1, transitGatewayVpcAttachment2, transitGatewayVpcAttachment3 awstypes.TransitGatewayVpcAttachment
	resourceName := "aws_ec2_transit_gateway_vpc_attachment.test"
	transitGatewayResourceName := "aws_ec2_transit_gateway.test"
	rName := sdkacctest.RandomWithPrefix(acctest.ResourcePrefix)

	resource.ParallelTest(t, resource.TestCase{
		PreCheck: func() {
			testAccPreCheckTransitGatewaySynchronize(t, semaphore)
			acctest.PreCheck(ctx, t)
			testAccPreCheckTransitGatewayVPCAttachment(ctx, t)
		},
		ErrorCheck:               acctest.ErrorCheck(t, names.EC2ServiceID),
		ProtoV5ProviderFactories: acctest.ProtoV5ProviderFactories,
		CheckDestroy:             testAccCheckTransitGatewayVPCAttachmentDestroy(ctx),
		Steps: []resource.TestStep{
			{
				Config: testAccTransitGatewayVPCAttachmentConfig_defaultRouteTablePropagation(rName, false),
				Check: resource.ComposeTestCheckFunc(
					testAccCheckTransitGatewayExists(ctx, transitGatewayResourceName, &transitGateway1),
					testAccCheckTransitGatewayVPCAttachmentExists(ctx, resourceName, &transitGatewayVpcAttachment1),
					testAccCheckTransitGatewayPropagationDefaultRouteTableAttachmentNotPropagated(ctx, &transitGateway1, &transitGatewayVpcAttachment1),
					resource.TestCheckResourceAttr(resourceName, "transit_gateway_default_route_table_propagation", acctest.CtFalse),
				),
			},
			{
				ResourceName:      resourceName,
				ImportState:       true,
				ImportStateVerify: true,
			},
			{
				Config: testAccTransitGatewayVPCAttachmentConfig_defaultRouteTablePropagation(rName, true),
				Check: resource.ComposeTestCheckFunc(
					testAccCheckTransitGatewayExists(ctx, transitGatewayResourceName, &transitGateway2),
					testAccCheckTransitGatewayVPCAttachmentExists(ctx, resourceName, &transitGatewayVpcAttachment2),
					testAccCheckTransitGatewayVPCAttachmentNotRecreated(&transitGatewayVpcAttachment1, &transitGatewayVpcAttachment2),
					testAccCheckTransitGatewayPropagationDefaultRouteTableAttachmentPropagated(ctx, &transitGateway2, &transitGatewayVpcAttachment2),
					resource.TestCheckResourceAttr(resourceName, "transit_gateway_default_route_table_propagation", acctest.CtTrue),
				),
			},
			{
				Config: testAccTransitGatewayVPCAttachmentConfig_defaultRouteTablePropagation(rName, false),
				Check: resource.ComposeTestCheckFunc(
					testAccCheckTransitGatewayExists(ctx, transitGatewayResourceName, &transitGateway3),
					testAccCheckTransitGatewayVPCAttachmentExists(ctx, resourceName, &transitGatewayVpcAttachment3),
					testAccCheckTransitGatewayVPCAttachmentNotRecreated(&transitGatewayVpcAttachment2, &transitGatewayVpcAttachment3),
					testAccCheckTransitGatewayPropagationDefaultRouteTableAttachmentNotPropagated(ctx, &transitGateway3, &transitGatewayVpcAttachment3),
					resource.TestCheckResourceAttr(resourceName, "transit_gateway_default_route_table_propagation", acctest.CtFalse),
				),
			},
		},
	})
}

func testAccCheckTransitGatewayVPCAttachmentExists(ctx context.Context, n string, v *awstypes.TransitGatewayVpcAttachment) resource.TestCheckFunc {
	return func(s *terraform.State) error {
		rs, ok := s.RootModule().Resources[n]
		if !ok {
			return fmt.Errorf("Not found: %s", n)
		}

		if rs.Primary.ID == "" {
			return fmt.Errorf("No EC2 Transit Gateway VPC Attachment ID is set")
		}

		conn := acctest.Provider.Meta().(*conns.AWSClient).EC2Client(ctx)

		output, err := tfec2.FindTransitGatewayVPCAttachmentByID(ctx, conn, rs.Primary.ID)

		if err != nil {
			return err
		}

		*v = *output

		return nil
	}
}

func testAccCheckTransitGatewayVPCAttachmentDestroy(ctx context.Context) resource.TestCheckFunc {
	return func(s *terraform.State) error {
		conn := acctest.Provider.Meta().(*conns.AWSClient).EC2Client(ctx)

		for _, rs := range s.RootModule().Resources {
			if rs.Type != "aws_ec2_transit_gateway_vpc_attachment" {
				continue
			}

			_, err := tfec2.FindTransitGatewayVPCAttachmentByID(ctx, conn, rs.Primary.ID)

			if tfresource.NotFound(err) {
				continue
			}

			if err != nil {
				return err
			}

			return fmt.Errorf("EC2 Transit Gateway VPC Attachment %s still exists", rs.Primary.ID)
		}

		return nil
	}
}

func testAccCheckTransitGatewayVPCAttachmentNotRecreated(i, j *awstypes.TransitGatewayVpcAttachment) resource.TestCheckFunc {
	return func(s *terraform.State) error {
		if aws.ToString(i.TransitGatewayAttachmentId) != aws.ToString(j.TransitGatewayAttachmentId) {
			return errors.New("EC2 Transit Gateway VPC Attachment was recreated")
		}

		return nil
	}
}

func testAccTransitGatewayVPCAttachmentConfig_base(rName string) string {
	return acctest.ConfigCompose(acctest.ConfigVPCWithSubnets(rName, 1), fmt.Sprintf(`
resource "aws_ec2_transit_gateway" "test" {
  tags = {
    Name = %[1]q
  }
}
`, rName))
}

func testAccTransitGatewayVPCAttachmentConfig_basic(rName string) string {
	return acctest.ConfigCompose(testAccTransitGatewayVPCAttachmentConfig_base(rName), `
resource "aws_ec2_transit_gateway_vpc_attachment" "test" {
  subnet_ids         = aws_subnet.test[*].id
  transit_gateway_id = aws_ec2_transit_gateway.test.id
  vpc_id             = aws_vpc.test.id
}
`)
}

func testAccTransitGatewayVPCAttachmentConfig_applianceModeSupport(rName, appModeSupport string) string {
	return acctest.ConfigCompose(testAccTransitGatewayVPCAttachmentConfig_base(rName), fmt.Sprintf(`
resource "aws_ec2_transit_gateway_vpc_attachment" "test" {
  appliance_mode_support = %[2]q
  subnet_ids             = aws_subnet.test[*].id
  transit_gateway_id     = aws_ec2_transit_gateway.test.id
  vpc_id                 = aws_vpc.test.id

  tags = {
    Name = %[1]q
  }
}
`, rName, appModeSupport))
}

func testAccTransitGatewayVPCAttachmentConfig_dnsSupport(rName, dnsSupport string) string {
	return acctest.ConfigCompose(testAccTransitGatewayVPCAttachmentConfig_base(rName), fmt.Sprintf(`
resource "aws_ec2_transit_gateway_vpc_attachment" "test" {
  dns_support        = %[2]q
  subnet_ids         = aws_subnet.test[*].id
  transit_gateway_id = aws_ec2_transit_gateway.test.id
  vpc_id             = aws_vpc.test.id

  tags = {
    Name = %[1]q
  }
}
`, rName, dnsSupport))
}

func testAccTransitGatewayVPCAttachmentConfig_securityGroupReferencingSupport(rName, securityGroupReferencingSupport string) string {
	return acctest.ConfigCompose(testAccTransitGatewayVPCAttachmentConfig_base(rName), fmt.Sprintf(`
resource "aws_ec2_transit_gateway_vpc_attachment" "test" {
  security_group_referencing_support = %[2]q
  subnet_ids                         = aws_subnet.test[*].id
  transit_gateway_id                 = aws_ec2_transit_gateway.test.id
  vpc_id                             = aws_vpc.test.id

  tags = {
    Name = %[1]q
  }
}
`, rName, securityGroupReferencingSupport))
}

func testAccTransitGatewayVPCAttachmentConfig_ipv6Support(rName, ipv6Support string) string {
	return acctest.ConfigCompose(acctest.ConfigVPCWithSubnetsIPv6(rName, 1), fmt.Sprintf(`
resource "aws_ec2_transit_gateway" "test" {
  tags = {
    Name = %[1]q
  }
}

resource "aws_ec2_transit_gateway_vpc_attachment" "test" {
  ipv6_support       = %[2]q
  subnet_ids         = aws_subnet.test[*].id
  transit_gateway_id = aws_ec2_transit_gateway.test.id
  vpc_id             = aws_vpc.test.id

  tags = {
    Name = %[1]q
  }
}
`, rName, ipv6Support))
}

func testAccTransitGatewayVPCAttachmentConfig_sharedTransitGateway(rName string) string {
	return acctest.ConfigCompose(acctest.ConfigAlternateAccountProvider(), acctest.ConfigVPCWithSubnets(rName, 1), fmt.Sprintf(`
data "aws_organizations_organization" "test" {}

resource "aws_ec2_transit_gateway" "test" {
  provider = "awsalternate"

  tags = {
    Name = %[1]q
  }
}

resource "aws_ram_resource_share" "test" {
  provider = "awsalternate"

  name = %[1]q
}

resource "aws_ram_resource_association" "test" {
  provider = "awsalternate"

  resource_arn       = aws_ec2_transit_gateway.test.arn
  resource_share_arn = aws_ram_resource_share.test.id
}

resource "aws_ram_principal_association" "test" {
  provider = "awsalternate"

  principal          = data.aws_organizations_organization.test.arn
  resource_share_arn = aws_ram_resource_share.test.id
}

resource "aws_ec2_transit_gateway_vpc_attachment" "test" {
  depends_on = [aws_ram_principal_association.test, aws_ram_resource_association.test]

  subnet_ids         = aws_subnet.test[*].id
  transit_gateway_id = aws_ec2_transit_gateway.test.id
  vpc_id             = aws_vpc.test.id

  tags = {
    Name = %[1]q
  }
}
`, rName))
}

func testAccTransitGatewayVPCAttachmentConfig_subnetIDs1(rName string) string {
	return acctest.ConfigCompose(acctest.ConfigVPCWithSubnets(rName, 2), fmt.Sprintf(`
resource "aws_ec2_transit_gateway" "test" {
  tags = {
    Name = %[1]q
  }
}

resource "aws_ec2_transit_gateway_vpc_attachment" "test" {
  subnet_ids         = [aws_subnet.test[0].id]
  transit_gateway_id = aws_ec2_transit_gateway.test.id
  vpc_id             = aws_vpc.test.id

  tags = {
    Name = %[1]q
  }
}
`, rName))
}

func testAccTransitGatewayVPCAttachmentConfig_subnetIDs2(rName string) string {
	return acctest.ConfigCompose(acctest.ConfigVPCWithSubnets(rName, 2), fmt.Sprintf(`
resource "aws_ec2_transit_gateway" "test" {
  tags = {
    Name = %[1]q
  }
}

resource "aws_ec2_transit_gateway_vpc_attachment" "test" {
  subnet_ids         = aws_subnet.test[*].id
  transit_gateway_id = aws_ec2_transit_gateway.test.id
  vpc_id             = aws_vpc.test.id

  tags = {
    Name = %[1]q
  }
}
`, rName))
}

func testAccTransitGatewayVPCAttachmentConfig_tags1(rName, tagKey1, tagValue1 string) string {
	return acctest.ConfigCompose(testAccTransitGatewayVPCAttachmentConfig_base(rName), fmt.Sprintf(`
resource "aws_ec2_transit_gateway_vpc_attachment" "test" {
  subnet_ids         = aws_subnet.test[*].id
  transit_gateway_id = aws_ec2_transit_gateway.test.id
  vpc_id             = aws_vpc.test.id

  tags = {
    %[1]q = %[2]q
  }
}
`, tagKey1, tagValue1))
}

func testAccTransitGatewayVPCAttachmentConfig_tags2(rName, tagKey1, tagValue1, tagKey2, tagValue2 string) string {
	return acctest.ConfigCompose(testAccTransitGatewayVPCAttachmentConfig_base(rName), fmt.Sprintf(`
resource "aws_ec2_transit_gateway_vpc_attachment" "test" {
  subnet_ids         = aws_subnet.test[*].id
  transit_gateway_id = aws_ec2_transit_gateway.test.id
  vpc_id             = aws_vpc.test.id

  tags = {
    %[1]q = %[2]q
    %[3]q = %[4]q
  }
}
`, tagKey1, tagValue1, tagKey2, tagValue2))
}

func testAccTransitGatewayVPCAttachmentConfig_defaultRouteTableAssociationAndPropagationDisabled(rName string) string {
	return acctest.ConfigCompose(acctest.ConfigVPCWithSubnets(rName, 1), fmt.Sprintf(`
resource "aws_ec2_transit_gateway" "test" {
  default_route_table_association = "disable"
  default_route_table_propagation = "disable"

  tags = {
    Name = %[1]q
  }
}

resource "aws_ec2_transit_gateway_vpc_attachment" "test" {
  subnet_ids                                      = aws_subnet.test[*].id
  transit_gateway_default_route_table_association = false
  transit_gateway_default_route_table_propagation = false
  transit_gateway_id                              = aws_ec2_transit_gateway.test.id
  vpc_id                                          = aws_vpc.test.id

  tags = {
    Name = %[1]q
  }
}
`, rName))
}

func testAccTransitGatewayVPCAttachmentConfig_defaultRouteTableAssociation(rName string, transitGatewayDefaultRouteTableAssociation bool) string {
	return acctest.ConfigCompose(testAccTransitGatewayVPCAttachmentConfig_base(rName), fmt.Sprintf(`
resource "aws_ec2_transit_gateway_vpc_attachment" "test" {
  subnet_ids                                      = aws_subnet.test[*].id
  transit_gateway_default_route_table_association = %[2]t
  transit_gateway_id                              = aws_ec2_transit_gateway.test.id
  vpc_id                                          = aws_vpc.test.id

  tags = {
    Name = %[1]q
  }
}
`, rName, transitGatewayDefaultRouteTableAssociation))
}

func testAccTransitGatewayVPCAttachmentConfig_defaultRouteTablePropagation(rName string, transitGatewayDefaultRouteTablePropagation bool) string {
	return acctest.ConfigCompose(testAccTransitGatewayVPCAttachmentConfig_base(rName), fmt.Sprintf(`
resource "aws_ec2_transit_gateway_vpc_attachment" "test" {
  subnet_ids                                      = aws_subnet.test[*].id
  transit_gateway_default_route_table_propagation = %[2]t
  transit_gateway_id                              = aws_ec2_transit_gateway.test.id
  vpc_id                                          = aws_vpc.test.id

  tags = {
    Name = %[1]q
  }
}
`, rName, transitGatewayDefaultRouteTablePropagation))
}<|MERGE_RESOLUTION|>--- conflicted
+++ resolved
@@ -44,26 +44,15 @@
 				Config: testAccTransitGatewayVPCAttachmentConfig_basic(rName),
 				Check: resource.ComposeTestCheckFunc(
 					testAccCheckTransitGatewayVPCAttachmentExists(ctx, resourceName, &transitGatewayVpcAttachment1),
-<<<<<<< HEAD
-					resource.TestCheckResourceAttr(resourceName, "dns_support", ec2.DnsSupportValueEnable),
-					resource.TestCheckResourceAttr(resourceName, "security_group_referencing_support", ec2.SecurityGroupReferencingSupportValueDisable),
-					resource.TestCheckResourceAttr(resourceName, "ipv6_support", ec2.Ipv6SupportValueDisable),
-					resource.TestCheckResourceAttr(resourceName, "subnet_ids.#", "1"),
-					resource.TestCheckResourceAttr(resourceName, "tags.%", "0"),
-					resource.TestCheckResourceAttr(resourceName, "transit_gateway_default_route_table_association", "true"),
-					resource.TestCheckResourceAttr(resourceName, "transit_gateway_default_route_table_propagation", "true"),
-					resource.TestCheckResourceAttrPair(resourceName, "transit_gateway_id", transitGatewayResourceName, "id"),
-					resource.TestCheckResourceAttrPair(resourceName, "vpc_id", vpcResourceName, "id"),
-=======
 					resource.TestCheckResourceAttr(resourceName, "dns_support", string(awstypes.DnsSupportValueEnable)),
 					resource.TestCheckResourceAttr(resourceName, "ipv6_support", string(awstypes.Ipv6SupportValueDisable)),
+					resource.TestCheckResourceAttr(resourceName, "security_group_referencing_support", string(awstypes.SecurityGroupReferencingSupportValueDisable)),
 					resource.TestCheckResourceAttr(resourceName, "subnet_ids.#", acctest.Ct1),
 					resource.TestCheckResourceAttr(resourceName, acctest.CtTagsPercent, acctest.Ct0),
 					resource.TestCheckResourceAttr(resourceName, "transit_gateway_default_route_table_association", acctest.CtTrue),
 					resource.TestCheckResourceAttr(resourceName, "transit_gateway_default_route_table_propagation", acctest.CtTrue),
 					resource.TestCheckResourceAttrPair(resourceName, names.AttrTransitGatewayID, transitGatewayResourceName, names.AttrID),
 					resource.TestCheckResourceAttrPair(resourceName, names.AttrVPCID, vpcResourceName, names.AttrID),
->>>>>>> 92ffb48f
 					resource.TestCheckResourceAttrSet(resourceName, "vpc_owner_id"),
 				),
 			},
@@ -184,47 +173,7 @@
 	})
 }
 
-<<<<<<< HEAD
-func testAccTransitGatewayVPCAttachment_SecurityGroupReferencingSupport(t *testing.T) {
-	ctx := acctest.Context(t)
-	var transitGatewayVpcAttachment1, transitGatewayVpcAttachment2 ec2.TransitGatewayVpcAttachment
-	resourceName := "aws_ec2_transit_gateway_vpc_attachment.test"
-	rName := sdkacctest.RandomWithPrefix(acctest.ResourcePrefix)
-
-	resource.Test(t, resource.TestCase{
-		PreCheck:                 func() { acctest.PreCheck(ctx, t); testAccPreCheckTransitGateway(ctx, t) },
-		ErrorCheck:               acctest.ErrorCheck(t, ec2.EndpointsID),
-		ProtoV5ProviderFactories: acctest.ProtoV5ProviderFactories,
-		CheckDestroy:             testAccCheckTransitGatewayVPCAttachmentDestroy(ctx),
-		Steps: []resource.TestStep{
-			{
-				Config: testAccTransitGatewayVPCAttachmentConfig_securityGroupReferencingSupport(rName, ec2.SecurityGroupReferencingSupportValueDisable),
-				Check: resource.ComposeTestCheckFunc(
-					testAccCheckTransitGatewayVPCAttachmentExists(ctx, resourceName, &transitGatewayVpcAttachment1),
-					resource.TestCheckResourceAttr(resourceName, "security_group_referencing_support", ec2.SecurityGroupReferencingSupportValueDisable),
-				),
-			},
-			{
-				ResourceName:      resourceName,
-				ImportState:       true,
-				ImportStateVerify: true,
-			},
-			{
-				Config: testAccTransitGatewayVPCAttachmentConfig_securityGroupReferencingSupport(rName, ec2.SecurityGroupReferencingSupportValueEnable),
-				Check: resource.ComposeTestCheckFunc(
-					testAccCheckTransitGatewayVPCAttachmentExists(ctx, resourceName, &transitGatewayVpcAttachment2),
-					testAccCheckTransitGatewayVPCAttachmentNotRecreated(&transitGatewayVpcAttachment1, &transitGatewayVpcAttachment2),
-					resource.TestCheckResourceAttr(resourceName, "security_group_referencing_support", ec2.SecurityGroupReferencingSupportValueEnable),
-				),
-			},
-		},
-	})
-}
-
-func testAccTransitGatewayVPCAttachment_IPv6Support(t *testing.T) {
-=======
 func testAccTransitGatewayVPCAttachment_IPv6Support(t *testing.T, semaphore tfsync.Semaphore) {
->>>>>>> 92ffb48f
 	ctx := acctest.Context(t)
 	var transitGatewayVpcAttachment1, transitGatewayVpcAttachment2 awstypes.TransitGatewayVpcAttachment
 	resourceName := "aws_ec2_transit_gateway_vpc_attachment.test"
@@ -258,6 +207,46 @@
 					testAccCheckTransitGatewayVPCAttachmentExists(ctx, resourceName, &transitGatewayVpcAttachment2),
 					testAccCheckTransitGatewayVPCAttachmentNotRecreated(&transitGatewayVpcAttachment1, &transitGatewayVpcAttachment2),
 					resource.TestCheckResourceAttr(resourceName, "ipv6_support", string(awstypes.Ipv6SupportValueDisable)),
+				),
+			},
+		},
+	})
+}
+
+func testAccTransitGatewayVPCAttachment_SecurityGroupReferencingSupport(t *testing.T, semaphore tfsync.Semaphore) {
+	ctx := acctest.Context(t)
+	var transitGatewayVpcAttachment1, transitGatewayVpcAttachment2 awstypes.TransitGatewayVpcAttachment
+	resourceName := "aws_ec2_transit_gateway_vpc_attachment.test"
+	rName := sdkacctest.RandomWithPrefix(acctest.ResourcePrefix)
+
+	resource.Test(t, resource.TestCase{
+		PreCheck: func() {
+			testAccPreCheckTransitGatewaySynchronize(t, semaphore)
+			acctest.PreCheck(ctx, t)
+			testAccPreCheckTransitGatewayVPCAttachment(ctx, t)
+		},
+		ErrorCheck:               acctest.ErrorCheck(t, names.EC2ServiceID),
+		ProtoV5ProviderFactories: acctest.ProtoV5ProviderFactories,
+		CheckDestroy:             testAccCheckTransitGatewayVPCAttachmentDestroy(ctx),
+		Steps: []resource.TestStep{
+			{
+				Config: testAccTransitGatewayVPCAttachmentConfig_securityGroupReferencingSupport(rName, string(awstypes.SecurityGroupReferencingSupportValueDisable)),
+				Check: resource.ComposeTestCheckFunc(
+					testAccCheckTransitGatewayVPCAttachmentExists(ctx, resourceName, &transitGatewayVpcAttachment1),
+					resource.TestCheckResourceAttr(resourceName, "security_group_referencing_support", string(awstypes.SecurityGroupReferencingSupportValueDisable)),
+				),
+			},
+			{
+				ResourceName:      resourceName,
+				ImportState:       true,
+				ImportStateVerify: true,
+			},
+			{
+				Config: testAccTransitGatewayVPCAttachmentConfig_securityGroupReferencingSupport(rName, string(awstypes.SecurityGroupReferencingSupportValueEnable)),
+				Check: resource.ComposeTestCheckFunc(
+					testAccCheckTransitGatewayVPCAttachmentExists(ctx, resourceName, &transitGatewayVpcAttachment2),
+					testAccCheckTransitGatewayVPCAttachmentNotRecreated(&transitGatewayVpcAttachment1, &transitGatewayVpcAttachment2),
+					resource.TestCheckResourceAttr(resourceName, "security_group_referencing_support", string(awstypes.SecurityGroupReferencingSupportValueEnable)),
 				),
 			},
 		},

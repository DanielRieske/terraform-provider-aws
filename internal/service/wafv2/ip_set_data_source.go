--- conflicted
+++ resolved
@@ -58,13 +58,8 @@
 
 func dataSourceIPSetRead(ctx context.Context, d *schema.ResourceData, meta interface{}) diag.Diagnostics {
 	var diags diag.Diagnostics
-<<<<<<< HEAD
 	conn := meta.(*conns.AWSClient).WAFV2Client(ctx)
-	name := d.Get("name").(string)
-=======
-	conn := meta.(*conns.AWSClient).WAFV2Conn(ctx)
 	name := d.Get(names.AttrName).(string)
->>>>>>> 78c94709
 
 	var foundIpSet awstypes.IPSetSummary
 	input := &wafv2.ListIPSetsInput{

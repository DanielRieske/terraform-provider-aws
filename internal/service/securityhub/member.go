// Copyright (c) HashiCorp, Inc.
// SPDX-License-Identifier: MPL-2.0

package securityhub

import (
	"context"
	"errors"
	"fmt"
	"log"

	"github.com/aws/aws-sdk-go-v2/aws"
	"github.com/aws/aws-sdk-go-v2/service/securityhub"
	"github.com/aws/aws-sdk-go-v2/service/securityhub/types"
<<<<<<< HEAD
	multierror "github.com/hashicorp/go-multierror"
=======
	"github.com/hashicorp/aws-sdk-go-base/v2/tfawserr"
>>>>>>> 57aba66d
	"github.com/hashicorp/terraform-plugin-sdk/v2/diag"
	"github.com/hashicorp/terraform-plugin-sdk/v2/helper/retry"
	"github.com/hashicorp/terraform-plugin-sdk/v2/helper/schema"
	"github.com/hashicorp/terraform-provider-aws/internal/conns"
	"github.com/hashicorp/terraform-provider-aws/internal/errs"
	"github.com/hashicorp/terraform-provider-aws/internal/errs/sdkdiag"
	"github.com/hashicorp/terraform-provider-aws/internal/tfresource"
	"github.com/hashicorp/terraform-provider-aws/internal/verify"
)

// @SDKResource("aws_securityhub_member")
func ResourceMember() *schema.Resource {
	return &schema.Resource{
		CreateWithoutTimeout: resourceMemberCreate,
		ReadWithoutTimeout:   resourceMemberRead,
		DeleteWithoutTimeout: resourceMemberDelete,

		Importer: &schema.ResourceImporter{
			StateContext: schema.ImportStatePassthroughContext,
		},

		Schema: map[string]*schema.Schema{
			"account_id": {
				Type:         schema.TypeString,
				Required:     true,
				ForceNew:     true,
				ValidateFunc: verify.ValidAccountID,
			},
			"email": {
				Type:     schema.TypeString,
				Optional: true,
				ForceNew: true,
			},
			"invite": {
				Type:     schema.TypeBool,
				Optional: true,
				ForceNew: true,
			},
			"master_id": {
				Type:     schema.TypeString,
				Computed: true,
			},
			"member_status": {
				Type:     schema.TypeString,
				Computed: true,
			},
		},
	}
}

func resourceMemberCreate(ctx context.Context, d *schema.ResourceData, meta interface{}) diag.Diagnostics {
	var diags diag.Diagnostics
	conn := meta.(*conns.AWSClient).SecurityHubClient(ctx)

	accountID := d.Get("account_id").(string)
	input := &securityhub.CreateMembersInput{
<<<<<<< HEAD
		AccountDetails: []types.AccountDetails{{AccountId: aws.String(accountID)}},
=======
		AccountDetails: []types.AccountDetails{{
			AccountId: aws.String(accountID),
		}},
>>>>>>> 57aba66d
	}

	if v, ok := d.GetOk("email"); ok {
		input.AccountDetails[0].Email = aws.String(v.(string))
	}

	output, err := conn.CreateMembers(ctx, input)

	if err == nil && output != nil {
		err = unprocessedAccountsError(output.UnprocessedAccounts)
	}

	if err != nil {
		return sdkdiag.AppendErrorf(diags, "creating Security Hub Member (%s): %s", accountID, err)
	}

	d.SetId(accountID)

	if d.Get("invite").(bool) {
		input := &securityhub.InviteMembersInput{
			AccountIds: []string{d.Id()},
		}

		output, err := conn.InviteMembers(ctx, input)

		if err == nil && output != nil {
			err = unprocessedAccountsError(output.UnprocessedAccounts)
		}

		if err != nil {
			return sdkdiag.AppendErrorf(diags, "inviting Security Hub Member (%s): %s", d.Id(), err)
		}
	}

	return append(diags, resourceMemberRead(ctx, d, meta)...)
}

func resourceMemberRead(ctx context.Context, d *schema.ResourceData, meta interface{}) diag.Diagnostics {
	var diags diag.Diagnostics
	conn := meta.(*conns.AWSClient).SecurityHubClient(ctx)

	member, err := FindMemberByAccountID(ctx, conn, d.Id())

	if !d.IsNewResource() && tfresource.NotFound(err) {
		log.Printf("[WARN] Security Hub Member (%s) not found, removing from state", d.Id())
		d.SetId("")
		return diags
	}

	if err != nil {
		return sdkdiag.AppendErrorf(diags, "reading Security Hub Member (%s): %s", d.Id(), err)
	}

	d.Set("account_id", member.AccountId)
	d.Set("email", member.Email)
<<<<<<< HEAD
	d.Set("master_id", member.MasterId)
	status := aws.ToString(member.MemberStatus)
	d.Set("member_status", status)
=======
	status := aws.ToString(member.MemberStatus)
	const (
		// Associated is the member status naming for Regions that do not support Organizations.
		memberStatusAssociated = "Associated"
		memberStatusInvited    = "Invited"
		memberStatusEnabled    = "Enabled"
		memberStatusResigned   = "Resigned"
	)
>>>>>>> 57aba66d
	invited := status == memberStatusInvited || status == memberStatusEnabled || status == memberStatusAssociated || status == memberStatusResigned
	d.Set("invite", invited)
	d.Set("master_id", member.MasterId)
	d.Set("member_status", status)

	return diags
}

func resourceMemberDelete(ctx context.Context, d *schema.ResourceData, meta interface{}) diag.Diagnostics {
	var diags diag.Diagnostics
	conn := meta.(*conns.AWSClient).SecurityHubClient(ctx)

	_, err := conn.DisassociateMembers(ctx, &securityhub.DisassociateMembersInput{
		AccountIds: []string{d.Id()},
	})

<<<<<<< HEAD
	if errs.IsA[*types.ResourceNotFoundException](err) {
=======
	if tfawserr.ErrCodeEquals(err, errCodeResourceNotFoundException) {
>>>>>>> 57aba66d
		return diags
	}

	if err != nil {
		return sdkdiag.AppendErrorf(diags, "disassociating Security Hub Member (%s): %s", d.Id(), err)
	}

	log.Printf("[DEBUG] Deleting Security Hub Member: %s", d.Id())
	output, err := conn.DeleteMembers(ctx, &securityhub.DeleteMembersInput{
		AccountIds: []string{d.Id()},
	})

	if err == nil && output != nil {
		err = unprocessedAccountsError(output.UnprocessedAccounts)
	}

	if tfresource.NotFound(err) {
		log.Printf("[WARN] Security Hub Insight (%s) not found, removing from state", d.Id())
		return diags
	}

	if err != nil {
		return sdkdiag.AppendErrorf(diags, "deleting Security Hub Member (%s): %s", d.Id(), err)
	}

	return diags
}

<<<<<<< HEAD
const (
	errCodeAccessDeniedException = "AccessDeniedException"
)

=======
>>>>>>> 57aba66d
func FindMemberByAccountID(ctx context.Context, conn *securityhub.Client, accountID string) (*types.Member, error) {
	input := &securityhub.GetMembersInput{
		AccountIds: []string{accountID},
	}

	output, err := conn.GetMembers(ctx, input)

<<<<<<< HEAD
	if errs.IsA[*types.ResourceNotFoundException](err) || errs.MessageContains(err, errCodeAccessDeniedException, "The request is rejected since no such resource found.") {
=======
	if tfawserr.ErrCodeEquals(err, errCodeResourceNotFoundException) || tfawserr.ErrMessageContains(err, errCodeAccessDeniedException, "The request is rejected since no such resource found") {
>>>>>>> 57aba66d
		return nil, &retry.NotFoundError{
			LastError:   err,
			LastRequest: input,
		}
	}

	if err != nil {
		return nil, err
	}

<<<<<<< HEAD
	if output == nil || len(output.Members) == 0 {
		return nil, tfresource.NewEmptyResultError(input)
	}

	if count := len(output.Members); count > 1 {
		return nil, tfresource.NewTooManyResultsError(count, input)
	}

	return &output.Members[0], nil
=======
	if output == nil {
		return nil, tfresource.NewEmptyResultError(input)
	}

	return tfresource.AssertSingleValueResult(output.Members)
>>>>>>> 57aba66d
}

func unprocessedAccountError(apiObject types.Result) error {
	if apiObject.ProcessingResult == nil {
		return nil
	}

	return errors.New(aws.ToString(apiObject.ProcessingResult))
}

func unprocessedAccountsError(apiObjects []types.Result) error {
<<<<<<< HEAD
	var errors *multierror.Error

	for _, apiObject := range apiObjects {
		if err := unprocessedAccountError(apiObject); err != nil {
			errors = multierror.Append(errors, fmt.Errorf("%s: %w", aws.ToString(apiObject.AccountId), err))
=======
	var errs []error

	for _, apiObject := range apiObjects {
		if err := unprocessedAccountError(apiObject); err != nil {
			errs = append(errs, fmt.Errorf("%s: %w", aws.ToString(apiObject.AccountId), err))
>>>>>>> 57aba66d
		}
	}

	return errors.Join(errs...)
}<|MERGE_RESOLUTION|>--- conflicted
+++ resolved
@@ -12,16 +12,11 @@
 	"github.com/aws/aws-sdk-go-v2/aws"
 	"github.com/aws/aws-sdk-go-v2/service/securityhub"
 	"github.com/aws/aws-sdk-go-v2/service/securityhub/types"
-<<<<<<< HEAD
-	multierror "github.com/hashicorp/go-multierror"
-=======
 	"github.com/hashicorp/aws-sdk-go-base/v2/tfawserr"
->>>>>>> 57aba66d
 	"github.com/hashicorp/terraform-plugin-sdk/v2/diag"
 	"github.com/hashicorp/terraform-plugin-sdk/v2/helper/retry"
 	"github.com/hashicorp/terraform-plugin-sdk/v2/helper/schema"
 	"github.com/hashicorp/terraform-provider-aws/internal/conns"
-	"github.com/hashicorp/terraform-provider-aws/internal/errs"
 	"github.com/hashicorp/terraform-provider-aws/internal/errs/sdkdiag"
 	"github.com/hashicorp/terraform-provider-aws/internal/tfresource"
 	"github.com/hashicorp/terraform-provider-aws/internal/verify"
@@ -73,13 +68,9 @@
 
 	accountID := d.Get("account_id").(string)
 	input := &securityhub.CreateMembersInput{
-<<<<<<< HEAD
-		AccountDetails: []types.AccountDetails{{AccountId: aws.String(accountID)}},
-=======
 		AccountDetails: []types.AccountDetails{{
 			AccountId: aws.String(accountID),
 		}},
->>>>>>> 57aba66d
 	}
 
 	if v, ok := d.GetOk("email"); ok {
@@ -135,11 +126,6 @@
 
 	d.Set("account_id", member.AccountId)
 	d.Set("email", member.Email)
-<<<<<<< HEAD
-	d.Set("master_id", member.MasterId)
-	status := aws.ToString(member.MemberStatus)
-	d.Set("member_status", status)
-=======
 	status := aws.ToString(member.MemberStatus)
 	const (
 		// Associated is the member status naming for Regions that do not support Organizations.
@@ -148,7 +134,6 @@
 		memberStatusEnabled    = "Enabled"
 		memberStatusResigned   = "Resigned"
 	)
->>>>>>> 57aba66d
 	invited := status == memberStatusInvited || status == memberStatusEnabled || status == memberStatusAssociated || status == memberStatusResigned
 	d.Set("invite", invited)
 	d.Set("master_id", member.MasterId)
@@ -165,11 +150,7 @@
 		AccountIds: []string{d.Id()},
 	})
 
-<<<<<<< HEAD
-	if errs.IsA[*types.ResourceNotFoundException](err) {
-=======
 	if tfawserr.ErrCodeEquals(err, errCodeResourceNotFoundException) {
->>>>>>> 57aba66d
 		return diags
 	}
 
@@ -198,13 +179,6 @@
 	return diags
 }
 
-<<<<<<< HEAD
-const (
-	errCodeAccessDeniedException = "AccessDeniedException"
-)
-
-=======
->>>>>>> 57aba66d
 func FindMemberByAccountID(ctx context.Context, conn *securityhub.Client, accountID string) (*types.Member, error) {
 	input := &securityhub.GetMembersInput{
 		AccountIds: []string{accountID},
@@ -212,11 +186,7 @@
 
 	output, err := conn.GetMembers(ctx, input)
 
-<<<<<<< HEAD
-	if errs.IsA[*types.ResourceNotFoundException](err) || errs.MessageContains(err, errCodeAccessDeniedException, "The request is rejected since no such resource found.") {
-=======
 	if tfawserr.ErrCodeEquals(err, errCodeResourceNotFoundException) || tfawserr.ErrMessageContains(err, errCodeAccessDeniedException, "The request is rejected since no such resource found") {
->>>>>>> 57aba66d
 		return nil, &retry.NotFoundError{
 			LastError:   err,
 			LastRequest: input,
@@ -227,23 +197,11 @@
 		return nil, err
 	}
 
-<<<<<<< HEAD
-	if output == nil || len(output.Members) == 0 {
-		return nil, tfresource.NewEmptyResultError(input)
-	}
-
-	if count := len(output.Members); count > 1 {
-		return nil, tfresource.NewTooManyResultsError(count, input)
-	}
-
-	return &output.Members[0], nil
-=======
 	if output == nil {
 		return nil, tfresource.NewEmptyResultError(input)
 	}
 
 	return tfresource.AssertSingleValueResult(output.Members)
->>>>>>> 57aba66d
 }
 
 func unprocessedAccountError(apiObject types.Result) error {
@@ -255,19 +213,11 @@
 }
 
 func unprocessedAccountsError(apiObjects []types.Result) error {
-<<<<<<< HEAD
-	var errors *multierror.Error
-
-	for _, apiObject := range apiObjects {
-		if err := unprocessedAccountError(apiObject); err != nil {
-			errors = multierror.Append(errors, fmt.Errorf("%s: %w", aws.ToString(apiObject.AccountId), err))
-=======
 	var errs []error
 
 	for _, apiObject := range apiObjects {
 		if err := unprocessedAccountError(apiObject); err != nil {
 			errs = append(errs, fmt.Errorf("%s: %w", aws.ToString(apiObject.AccountId), err))
->>>>>>> 57aba66d
 		}
 	}
 

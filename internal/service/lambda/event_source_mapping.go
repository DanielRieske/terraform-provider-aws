--- conflicted
+++ resolved
@@ -486,17 +486,16 @@
 		input.MaximumRetryAttempts = aws.Int32(int32(v.(int)))
 	}
 
-<<<<<<< HEAD
+	if v, ok := d.GetOk("metrics_config"); ok && len(v.([]interface{})) > 0 && v.([]interface{})[0] != nil {
+		input.MetricsConfig = expandEventSourceMappingMetricsConfig(v.([]interface{})[0].(map[string]interface{}))
+	}
+
+	if v, ok := d.GetOk("parallelization_factor"); ok {
+		input.ParallelizationFactor = aws.Int32(int32(v.(int)))
+	}
+
 	if v, ok := d.GetOk("provisioned_poller_config"); ok && len(v.([]interface{})) > 0 && v.([]interface{})[0] != nil {
 		input.ProvisionedPollerConfig = expandProvisionedPollerConfig(v.([]interface{})[0].(map[string]interface{}))
-=======
-	if v, ok := d.GetOk("metrics_config"); ok && len(v.([]interface{})) > 0 && v.([]interface{})[0] != nil {
-		input.MetricsConfig = expandEventSourceMappingMetricsConfig(v.([]interface{})[0].(map[string]interface{}))
->>>>>>> 398878c2
-	}
-
-	if v, ok := d.GetOk("parallelization_factor"); ok {
-		input.ParallelizationFactor = aws.Int32(int32(v.(int)))
 	}
 
 	if v, ok := d.GetOk("queues"); ok && len(v.([]interface{})) > 0 {
@@ -632,23 +631,21 @@
 	d.Set("maximum_batching_window_in_seconds", output.MaximumBatchingWindowInSeconds)
 	d.Set("maximum_record_age_in_seconds", output.MaximumRecordAgeInSeconds)
 	d.Set("maximum_retry_attempts", output.MaximumRetryAttempts)
-<<<<<<< HEAD
+	if v := output.MetricsConfig; v != nil {
+		if err := d.Set("metrics_config", []interface{}{flattenEventSourceMappingMetricsConfig(v)}); err != nil {
+			return sdkdiag.AppendErrorf(diags, "setting metrics_config: %s", err)
+		}
+	} else {
+		d.Set("metrics_config", nil)
+	}
+	d.Set("parallelization_factor", output.ParallelizationFactor)
 	if v := output.ProvisionedPollerConfig; v != nil {
 		if err := d.Set("provisioned_poller_config", []interface{}{flattenProvisionedPollerConfig(v)}); err != nil {
 			return sdkdiag.AppendErrorf(diags, "setting provisioned_poller_config: %s", err)
 		}
 	} else {
 		d.Set("provisioned_poller_config", nil)
-=======
-	if v := output.MetricsConfig; v != nil {
-		if err := d.Set("metrics_config", []interface{}{flattenEventSourceMappingMetricsConfig(v)}); err != nil {
-			return sdkdiag.AppendErrorf(diags, "setting metrics_config: %s", err)
-		}
-	} else {
-		d.Set("metrics_config", nil)
->>>>>>> 398878c2
-	}
-	d.Set("parallelization_factor", output.ParallelizationFactor)
+	}
 	d.Set("queues", output.Queues)
 	if v := output.ScalingConfig; v != nil {
 		if err := d.Set("scaling_config", []interface{}{flattenScalingConfig(v)}); err != nil {

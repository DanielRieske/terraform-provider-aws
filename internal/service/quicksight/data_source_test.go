--- conflicted
+++ resolved
@@ -257,43 +257,7 @@
 	})
 }
 
-<<<<<<< HEAD
-func TestAccQuickSightDataSource_secretArn(t *testing.T) {
-	ctx := acctest.Context(t)
-	var dataSource quicksight.DataSource
-	resourceName := "aws_quicksight_data_source.test"
-	// rName := sdkacctest.RandomWithPrefix(acctest.ResourcePrefix)
-	rId := sdkacctest.RandomWithPrefix(acctest.ResourcePrefix)
-
-	resource.ParallelTest(t, resource.TestCase{
-		PreCheck:                 func() { acctest.PreCheck(ctx, t) },
-		ProtoV5ProviderFactories: acctest.ProtoV5ProviderFactories,
-		ErrorCheck:               acctest.ErrorCheck(t, names.QuickSightServiceID),
-		CheckDestroy:             testAccCheckDataSourceDestroy(ctx),
-		Steps: []resource.TestStep{
-			{
-				Config: testAccDataSourceConfig_secret_arn(rId, "SNOWFLAKE"),
-				Check: resource.ComposeTestCheckFunc(
-					testAccCheckDataSourceExists(ctx, resourceName, &dataSource),
-					resource.TestCheckResourceAttr(resourceName, "data_source_id", rId),
-					acctest.CheckResourceAttrRegionalARN(resourceName, names.AttrARN, "quicksight", fmt.Sprintf("datasource/%s", rId)),
-					resource.TestCheckResourceAttr(resourceName, names.AttrName, "SNOWFLAKE"),
-					resource.TestCheckResourceAttr(resourceName, "credentials.#", acctest.Ct1),
-				),
-			},
-			{
-				ResourceName:      resourceName,
-				ImportState:       true,
-				ImportStateVerify: true,
-			},
-		},
-	})
-}
-
-func testAccCheckDataSourceExists(ctx context.Context, resourceName string, dataSource *quicksight.DataSource) resource.TestCheckFunc {
-=======
 func testAccCheckDataSourceExists(ctx context.Context, n string, v *awstypes.DataSource) resource.TestCheckFunc {
->>>>>>> 10f8b4ca
 	return func(s *terraform.State) error {
 		rs, ok := s.RootModule().Resources[n]
 		if !ok {
